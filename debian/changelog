--- conflicted
+++ resolved
@@ -1,8 +1,4 @@
-<<<<<<< HEAD
-dvcs-autosync (0.5) ubuntu; urgency=low
-=======
 dvcs-autosync (0.5) unstable; urgency=low
->>>>>>> 2358f892
 
   * Added icon for dvcs-autosync for pynotify (notification 'bubbles')
   * Bump standards version and fix Git repo URL to the anonymous version.
