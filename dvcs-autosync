#!/usr/bin/python
# -*- coding: utf-8 -*-
#
# ============================================================================
# Copyright René Mayrhofer, 2010-2011
#
# Contributors:
# * Dieter Plaetinck: documentation and bug fixes, launcher script, config
#   handling improvements
# * René 'Necoro' Neumann: improvements for embedded Jabberbot with regards to 
#   disconnects, bug fixes
# * Philipp Tölke: Windows port
# * Olivier Guerriat : Mac OS port, Growl support
#
# This program is free software; you can redistribute it and/or modify
# it under the terms of the GNU Lesser General Public License as published by
# the Free Software Foundation; either version 2 or 3 of the License.
# ============================================================================

from __future__ import with_statement

__author__ = 'René Mayrhofer <rene@mayrhofer.eu.org>'
__version__ = '0.5'
__website__ = 'http://www.mayrhofer.eu.org/dvcs-autosync'
__license__ = 'GPL v2 or v3'

<<<<<<< HEAD
import warnings, sys, signal, os, time, subprocess, threading, fnmatch, pyinotify, ConfigParser, logging
=======
# Imports for various platforms and error handling concerning optional Python modules
import warnings, sys, signal, os, time, subprocess, threading, fnmatch, ConfigParser, logging

# OS detection
detected_os = False
try:
    import pyinotify
    detected_os = "LINUX"
except:
    pass
try:
    import win32api
    detected_os = "WINDOWS"
except:
    pass
try:
    from fsevents import Observer
    from fsevents import Stream
    detected_os = "MAC_OS"
except:
    pass
if not detected_os:
    logging.error('Unsupported OS, sorry.')
    sys.exit(2)
>>>>>>> fe042840

if not hasattr(subprocess, 'check_output'):
    # see https://gist.github.com/839684
    def check_output(*popenargs, **kwargs):
        if 'stdout' in kwargs:
            raise ValueError('stdout argument not allowed, it will be overridden.')
        process = subprocess.Popen(stdout=subprocess.PIPE, *popenargs, **kwargs)
        output, unused_err = process.communicate()
        retcode = process.poll()
        if retcode:
            cmd = kwargs.get("args")
            if cmd is None:
                cmd = popenargs[0]
<<<<<<< HEAD
            raise subprocess.CalledProcessError(retcode, cmd)
        return output
    subprocess.check_output = check_output


=======
            raise CalledProcessError(retcode, cmd)
        return output
    subprocess.check_output = check_output

# do not care about deprecation warnings right now, as they are only confusing for users
>>>>>>> fe042840
with warnings.catch_warnings():
    warnings.filterwarnings("ignore",category=DeprecationWarning)
    # need to use a private instance of jabberbot for now...
    # TODO: remove when we no longer need this
    sys.path.insert(0, '/usr/share/dvcs-autosync')
    import jabberbot, xmpp


botcmd = jabberbot.botcmd

# some global variables, will be initialized in main
desktopnotifykde = False
desktopnotifygnome = False
<<<<<<< HEAD
=======
desktopnotifygrowl = False
>>>>>>> fe042840
xmppnotify = False
knotify = None
notifier = None
gnotify = None
bot = None
hostname = None
<<<<<<< HEAD
username = None
pidfile = None
icon = None
=======
pidfile = None
>>>>>>> fe042840

def printmsg(title, msg, level=logging.INFO):
    # there are probably more levels but I couldn't find the appropriate docs
    kdelevels = {logging.DEBUG: 'info',
                 logging.INFO: 'info',
                 logging.WARNING: 'warning',
                 logging.ERROR: 'warning',
                 logging.CRITICAL: 'warning'}
    try:
        if desktopnotifygnome:
            urgencies = {logging.DEBUG: pynotify.URGENCY_LOW,
                         logging.INFO: pynotify.URGENCY_NORMAL,
                         logging.WARNING: pynotify.URGENCY_CRITICAL,
                         logging.ERROR: pynotify.URGENCY_CRITICAL,
                         logging.CRITICAL: pynotify.URGENCY_CRITICAL}
            n = pynotify.Notification(title, msg)
            if icon:
		n.set_icon_from_pixbuf(icon)
            n.set_urgency(urgencies[level])
            n.show()
        elif desktopnotifykde:
            knotify.event(kdelevels[level], 'kde', [], title, msg, [], [], 0, dbus_interface="org.kde.KNotify")
<<<<<<< HEAD
            
        if xmppnotify and bot and alsonotify:
	    bot.send(alsonotify, '[%s]: %s' % (title, msg))
=======
        elif desktopnotifygrowl:
            gnotify.notify("Every notifications", title, msg, gnotifyIcon)
            time.sleep(0.1) # When sending multiple notifications at the same time, Growl seems to only consider the latest. This little delay prevent that.
>>>>>>> fe042840
    except:
        pass

    if xmppnotify and bot and alsonotify:
	bot.send(alsonotify, '[%s]: %s' % (title, msg))

    logging.log(level, "NOTIFICATION: %s: %s" % (title, msg))


# this helper class has been shamelessly copied from http://socialwire.ca/2010/01/python-resettable-timer-example/
class ResettableTimer(threading.Thread):
    """
    The ResettableTimer class is a timer whose counting loop can be reset
    arbitrarily. Its duration is configurable. Commands can be specified
    for both expiration and update. Its update resolution can also be
    specified. Resettable timer keeps counting until the "run" method
    is explicitly killed with the "kill" method.
    """
    def __init__(self, maxtime, expire, inc=None, update=None, arg=None):
        """
        @param maxtime: time in seconds before expiration after resetting
                        in seconds
        @param expire: function called when timer expires
        @param inc: amount by which timer increments before
                    updating in seconds, default is maxtime/2
        @param update: function called when timer updates
        @param arg: arbitrary argument that will be passed to function expire when timer expires 
        """
        self.maxtime = maxtime
        self.expire = expire
        if inc:
            self.inc = inc
        else:
            self.inc = maxtime / 2
        if update:
            self.update = update
        else:
            self.update = lambda c : None

        self.arg = arg
        self.counter = 0
        self.active = True
        self.stop = False
        threading.Thread.__init__(self)
        self.setDaemon(True)
        
    def set_counter(self, t):
        """
        Set self.counter to t.

        @param t: new counter value
        """
        self.counter = t
        
    def deactivate(self):
        """
        Set self.active to False.
        """
        self.active = False
        
    def kill(self):
        """
        Will stop the counting loop before next update.
        """
        self.stop = True
        
    def reset(self):
        """
        Fully rewinds the timer and makes the timer active, such that
        the expire and update commands will be called when appropriate.
        """
        self.counter = 0
        self.active = True

    def run(self):
        """
        Run the timer loop.
        """
        while True:
            self.counter = 0
            while self.counter < self.maxtime:
                self.counter += self.inc
                time.sleep(self.inc)
                if self.stop:
                    return
                if self.active:
                    self.update(self.counter)
            if self.active:
                self.active = False
                self.expire(self.arg)


class AutosyncJabberBot(jabberbot.JabberBot):
    def __init__(self, username, password, res=None, debug=False, ignoreownmsg=True):
        self._running = False
        self._unsent = []
        jabberbot.JabberBot.__init__(self, username, password, res, debug, False, not ignoreownmsg)
        self.PING_FREQUENCY = 30

    def _process_thread(self):
        self.log.info('Background Jabber bot thread starting')
        while self._running:
            try:
                if self.conn.Process(1) is None:
                    # Process() does not raise IOErrors
                    # instead it returns None if there is no data
                    self.log.warning('Link down')
                    raise IOError
                self.idle_proc()
            except IOError:
                self.conn = None
                self.log.warning('Received IOError while trying to handle incoming messages, trying to reconnect now')
                while not self.conn and self._running:
                    time.sleep(10)
                    self.conn = self.connect()

            # copy self._unsent, s.t. it doesn't gets an infinite loop
            # this could happen if we try to send a msg, this fails
            # and then it gets re-appended to self._unsent -- where we try
            # to send it again ... and again ... and again...
            unsent = self._unsent
            self._unsent = []
            for msg in unsent:
                self.send(*msg)

    def start_serving(self):
        self.connect()
        if self.conn:
            self.log.info('bot connected. serving forever.')
        else:
            self.log.warning('could not connect to server - aborting.')
            return

        self._running = True
        self._thread = threading.Thread(target=self._process_thread)
        self._thread.daemon = True
        self._thread.start()

        # this is a hack to get other bots to add this one to their "seen" lists
        # TODO: still doesn't work, figure out how to use JabberBot to get rid of
        # 'AutosyncJabberBot : Ignoring message from unseen guest: rene-sync@doc.to/AutosyncJabberBot on iss'
        self.conn.send(xmpp.Presence(to=username))

    def stop_serving(self):
        self._running = False
        if self._thread:
	    self._thread.join()

    def on_ping_timeout(self):
        raise IOError, "Ping timeout"

    # override the send method so that connection errors can be handled by trying to reconnect
    def send(self, user, text, in_reply_to=None, message_type='chat'):
        try:
            jabberbot.JabberBot.send(self, user, text, in_reply_to, message_type)
        except (AttributeError, IOError):
            if self.conn is not None: # error is something different
                raise
            self.log.warning('Received an error while trying to send message. Will send it later.')
            self._unsent.append((user, text, in_reply_to, message_type))
  
    @botcmd
    def whoami(self, mess, args):
        """Tells you your username"""
        return 'You are %s, I am %s/%s' % (mess.getFrom(), self.jid, self.res)

    @botcmd
    def ping(self, mess, args):
        self.log.debug('Received ping command over Jabber channel')
        return 'pong'
        
    @botcmd
    def pushed(self, mess, args):
        self.log.debug('Received pushed command over Jabber channel with args %s from %s' % (args, mess.getFrom()))
        if mess.getFrom() == str(self.jid) + '/' + self.res:
            self.log.debug('Ignoring own pushed message looped back by server')
        else:
            self.log.debug('Trying to pull from %s' % args)
            with lock:
                handler.protected_pull()

    @botcmd
    def login(self, mess, args):
        """The bot sends a "login" message first. ignore it"""
        return
<<<<<<< HEAD

    @botcmd
    def unknown(self, mess, args):
        """Should somebody say something that is not a command, all bots will
        reply with "Unknown command...." to which all bots will reply that thay
        do not know the command "Unknown"..."""
        return
=======
>>>>>>> fe042840

    @botcmd
    def unknown(self, mess, args):
        """Should somebody say something that is not a command, all bots will
        reply with "Unknown command...." to which all bots will reply that thay
        do not know the command "Unknown"..."""
        return

class FileChangeHandler():
    def __init__(self, cwd, ignored):
        self.cwd = cwd
        self.ignored = ignored
        # singleton timer for delayed execution of push 
        self._push_timer = None
        # When set to true, then all events will be ignored.
        # This is used to temporarily disable file event handling when a local
        # pull operation is active.
        self._ignore_events = False
        # This is a dictionary of all events that occurred within _coalesce_time seconds.
        # Elements in the sets are tuples of FIFO lists of event types which were delivered
        # for the respective file path and timers for handling the file, indexed by the 
        # respective file path.
        self._file_events = dict()
        
    def _exec_cmd(self, commands, parms = None):
        j = 0
        for command in commands.split('\n'):
            cmdarray = command.split(' ')
            if parms:
                i = 0
                while i < len(cmdarray):
                    if cmdarray[i] == '%s':
                        logging.debug('Substituting cmd part %s with %s', cmdarray[i], parms[j])
                        cmdarray[i] = parms[j]
                        j=j+1
                    i=i+1 
            try:
                out = subprocess.check_output(cmdarray, cwd=self.cwd, stderr=subprocess.STDOUT)
                logging.debug("Command '%s' in '%s'. Output:\n%s" % (" ".join (cmdarray), self.cwd, out))
            except subprocess.CalledProcessError, e:
	        if hasattr(e, 'output'):
		    printmsg('Command failed', "Command '%s' in '%s' failed.  Output:\n%s" % (" ".join (cmdarray), self.cwd, e.output), level=logging.WARNING)
		else:
		    printmsg('Command failed', "Command '%s' in '%s' failed." % (" ".join (cmdarray), self.cwd), level=logging.WARNING)

    def _post_action_steps(self, curpath = None):
        with lock:
            # the status command should return 0 when nothing has changed
            retcode = subprocess.call(cmd_status, cwd=self.cwd, shell=True)
            if retcode != 0:
                if curpath:
                    commitmsg = 'Autocommit of file %s changed on host %s' % (curpath, hostname)
                else:
                    commitmsg = 'Autocommit of all changes since last autosync startup on host %s' % hostname
                self._exec_cmd(cmd_commit, [commitmsg])

        if retcode != 0:
            # reset the timer and start in case it is not yet running (start should be idempotent if it already is)
            # this has the effect that, when another change is committed within the timer period (readfrequency seconds),
            # then these changes will be pushed in one go
            if self._push_timer and self._push_timer.is_alive():
                logging.debug('Resetting already active push timer to new timeout of %s seconds until push would occur', readfrequency)
                self._push_timer.reset()
            else:
                logging.debug('Starting push timer with %s seconds until push would occur (if no other changes happen in between)', readfrequency)
                self._push_timer = ResettableTimer(maxtime=readfrequency, expire=self._real_push, inc=1, update=self.timer_tick)
                self._push_timer.start()
        else:
            logging.debug('%s reported that there is nothing to commit, not touching commit timer' % cmd_commit.split(' ')[0])

    def _queue_action(self, event, action, parms, act_on_dirs=False):
        curpath = event.pathname
        if self._ignore_events:
            logging.debug('Ignoring event %s to %s, it is most probably caused by a remote change being currently pulled', event.maskname, event.pathname)
            return
        if event.dir and not act_on_dirs:
            logging.debug('Ignoring change to directory %s', curpath)
            return
        if any(fnmatch.fnmatch(curpath, pattern) for pattern in self.ignored):
            logging.debug('Ignoring change to file %s because it matches the ignored patterns from .gitignore', curpath)
            return

        # remember the event for this file, but don't act on it immediately
        # this allows e.g. a file that has just been removed and re-created
        # immediately afterwards (as many editors do) to be recorded just as
        # being modified
        with lock:
            # each entry in the dict is a tuple of the list of events and a timer
            if not self._file_events.has_key(curpath):
                self._file_events[curpath] = [list(), None]
            # and each entry in the list is a tuple of event name and associated action
            self._file_events[curpath][0].append((event.maskname, action))
            if self._file_events[curpath][1] and self._file_events[curpath][1].is_alive():
                logging.debug('Resetting already active coalesce timer to new timeout of %s seconds until coalescing events for file %s would occur', coalesce_seconds, curpath)
                self._file_events[curpath][1].reset()
            else:
                logging.debug('Starting coalesce timer with %s seconds until coalescing events for file %s would occur (if no other changes happen in between)', coalesce_seconds, curpath)
                self._file_events[curpath][1] = ResettableTimer(maxtime=coalesce_seconds, expire=self._filter_and_handle_actions, inc=1, arg=[curpath, parms])
                self._file_events[curpath][1].start()
            
    def _filter_and_handle_actions(self, args):
        curpath = args[0]
        parms = args[1]
            
        logging.info('Coalesce event triggered for file %s', curpath)
        with lock:
            logging.debug('Considering file %s, which has the following events recorded:', curpath)
            events, timer = self._file_events[curpath]
            lastevent = None
            lastaction = None
            for eventtype, action in events:
                logging.debug('   Event type=%s, action=%s', eventtype, action)
                
                if not lastevent:
                    lastevent = eventtype
                    lastaction = action
                
                # prio 1: add
                # prio 2: move
                # prio 3: modify
                # prio 4: rm
                # special case: rm then add --> modify
                if lastevent == 'IN_DELETE' and eventtype == 'IN_CREATE':
                    lastevent = 'IN_MODIFY'
                    lastaction = cmd_modify
                    break
                
                # priority ordering 
                if lastevent == 'IN_MODIFY' and eventtype == 'IN_CREATE':
                    lastevent = eventtype
                    lastaction = action
                if lastevent == 'IN_DELETE' and eventtype == 'IN_MODIFY':
                    lastevent = eventtype
                    lastaction = action

            logging.info('Final action for file %s: type=%s, action=%s', curpath, lastevent, lastaction)

            # and clear again for next events coalescing
            del self._file_events[curpath]
            
            printmsg('Local change', 'Committing changes in %s: %s' % (curpath, lastaction))
    
            self._exec_cmd(lastaction, parms)
            self._post_action_steps(curpath)
            
<<<<<<< HEAD

    def process_IN_DELETE(self, event):
        # sanity check - don't remove file if it still exists in the file system!
        if os.path.exists(event.pathname):
            logging.debug('Ignoring file delete event on %s, as it still exists - it was probably immediately re-created by the application', event.pathname)
            return

        self._queue_action(event, cmd_rm, [event.pathname])

    def process_IN_CREATE(self, event):
        # sanity check - don't add file if it (no longer) exists in the file system!
        if not os.path.exists(event.pathname):
            logging.debug('Ignoring file create event on %s, as it (no longer) exists - it was probably created as a temporary file and immediately removed by the application', event.pathname)
            return

        self._queue_action(event, cmd_add, [event.pathname])

    def process_IN_MODIFY(self, event):
        self._queue_action(event, cmd_modify, [event.pathname])

    def process_IN_CLOSE_WRITE(self, event):
        self._queue_action(event, cmd_modify, [event.pathname])

    def process_IN_ATTRIB(self, event):
        self._queue_action(event, cmd_modify, [event.pathname])

    def process_IN_MOVED_TO(self, event):
        try:
            if event.src_pathname:
                logging.debug('Detected moved file from %s to %s', event.src_pathname, event.pathname)
                self._queue_action(event, cmd_move, [event.src_pathname, event.pathname], act_on_dirs=True)
            else:
                logging.debug('Moved file to %s, but unknown source, will simply add new file', event.pathname)
                self._queue_action(event, cmd_add, [event.pathname], act_on_dirs=True)
        except AttributeError:
            # we don't even have the attribute in the event, so also add
            logging.debug('Moved file to %s, but unknown source, will simply add new file', event.pathname)
            self._queue_action(event, cmd_add, [event.pathname], act_on_dirs=True)
	    
=======
>>>>>>> fe042840
    def timer_tick(self, counter):
        logging.debug('Tick %d / %d' % (counter, self._push_timer.maxtime))

    def startup(self):
        with lock:
            logging.info('Running startup command to check for local changes now: %s', cmd_startup)
            self._exec_cmd(cmd_startup)
            self._post_action_steps()

    def _real_push(self, arg):
        proc = subprocess.Popen(cmd_remoteurl.split(' '), stdout=subprocess.PIPE, cwd=self.cwd)
        (remoteurl, errors) = proc.communicate()
        printmsg('Pushing changes', 'Pushing last local changes to remote repository %s' % remoteurl)
        
        with lock:
            # TODO: check if we actually need a pull or a check-for-pull here 
            # or if all race conditions were already ruled out
            # if we need a check-for-pull, then something like 
            #    git fetch --dry-run | grep "Unpacking objects:
            # might help
            #self.protected_pull()
            self._exec_cmd(cmd_push)

        # and try to notify other instances
<<<<<<< HEAD
        if bot:
            bot.send(username, 'pushed %s' % remoteurl)
=======
        for sendto in [username, alsonotify]:
            if bot and sendto:
                bot.send(sendto, 'pushed %s' % remoteurl)
>>>>>>> fe042840

    def protected_pull(self):
        printmsg('Pulling changes', 'Pulling changes from remote repository')
        # need to handle file change notification while applying remote
        # changes caused by the pull: either conservative (ignore all
        # file notifications while the pull is running) or optimized (replay the
        # file changes that were seen during the pull after it has finished)

        if conservative_pull_lock:
            # conservative strategy: ignore all events from now on
            self._ignore_events = True

        with lock:
            handler._exec_cmd(cmd_pull)

        if conservative_pull_lock:
            # pull done, now start handling events again
            self._ignore_events = False
            # and handle those local changes that might have happened while the
            # pull ran and we weren't listening by simply doing the startup 
            # sequence again
            self.startup()


# The definition of this class has to be OS arbitrated because pyinotify can't be
# imported under windows and inheriting from pyinotify.ProcessEvent needs it...
if detected_os == "LINUX":
    class LinuxFileChangeHandlerAdapter(pyinotify.ProcessEvent):
        def my_init(self, handler):
            self.handler = handler

        def process_IN_DELETE(self, event):
            # sanity check - don't remove file if it still exists in the file system!
            if os.path.exists(event.pathname):
                logging.debug('Ignoring file delete event on %s, as it still exists - it was probably immediately re-created by the application', event.pathname)
                return
             
            self.handler._queue_action(event, cmd_rm, [event.pathname])

        def process_IN_CREATE(self, event):
	    # sanity check - don't add file if it (no longer) exists in the file system!
	    if not os.path.exists(event.pathname):
		logging.debug('Ignoring file create event on %s, as it (no longer) exists - it was probably created as a temporary file and immediately removed by the application', event.pathname)
		return

	    self.handler._queue_action(event, cmd_add, [event.pathname])

        def process_IN_MODIFY(self, event):
            self.handler._queue_action(event, cmd_modify, [event.pathname])

        def process_IN_CLOSE_WRITE(self, event):
            self.handler._queue_action(event, cmd_modify, [event.pathname])

        def process_IN_ATTRIB(self, event):
            self.handler._queue_action(event, cmd_modify, [event.pathname])

        def process_IN_MOVED_TO(self, event):
            try:
                if event.src_pathname:
                    logging.debug('Detected moved file from %s to %s', event.src_pathname, event.pathname)
                    self._handler.queue_action(event, cmd_move, [event.src_pathname, event.pathname], act_on_dirs=True)
                else:
                    logging.debug('Moved file to %s, but unknown source, will simply add new file', event.pathname)
                    self.handler._queue_action(event, cmd_add, [event.pathname], act_on_dirs=True)
            except AttributeError:
                # we don't even have the attribute in the event, so also add
                logging.debug('Moved file to %s, but unknown source, will simply add new file', event.pathname)
                self.handler._queue_action(event, cmd_add, [event.pathname], act_on_dirs=True)

if detected_os == "WINDOWS":
    class WindowsFileChangeHandlerAdapter(threading.Thread):
	def __init__(self, path, ignoreabsolutepaths, handler):
	    threading.Thread.__init__(self)
	    self.handler = handler
	    self.ignoreabsolutepaths = ignoreabsolutepaths
	    self.path = path

	# This is to mimic the event-type of inotify
	class MyEvent():
	    def __init__(self, dir, pathname, action):
		self.dir = dir
		self.pathname = pathname
		self.maskname = [ "", "IN_CREATE", "IN_DELETE", "IN_MODIFY", "IN_DELETE", "IN_CREATE"][action]

	def run(self):
	    import win32file, win32con

	    FILE_LIST_DIRECTORY = 0x0001

	    path_to_watch = self.path
	    hDir = win32file.CreateFile (
	      path_to_watch,
	      FILE_LIST_DIRECTORY,
	      win32con.FILE_SHARE_READ | win32con.FILE_SHARE_WRITE,
	      None,
	      win32con.OPEN_EXISTING,
	      win32con.FILE_FLAG_BACKUP_SEMANTICS,
	      None
	    )

	    while 1:
		results = win32file.ReadDirectoryChangesW (
			hDir,
			1024,
			True,
			win32con.FILE_NOTIFY_CHANGE_FILE_NAME |
			win32con.FILE_NOTIFY_CHANGE_DIR_NAME |
			win32con.FILE_NOTIFY_CHANGE_ATTRIBUTES |
			win32con.FILE_NOTIFY_CHANGE_SIZE |
			win32con.FILE_NOTIFY_CHANGE_LAST_WRITE |
			win32con.FILE_NOTIFY_CHANGE_SECURITY,
			None,
			None
			)
		for action, file in results:
		    full_filename = os.path.join (path_to_watch, file)

		    #check if this file is ignored:
		    if True in [x in full_filename for x in self.ignoreabsolutepaths]:
			continue

		    event = self.MyEvent(os.path.isdir(file), file, action)
		    if action == 1 or action == 5: #CREATE or MOVE_TO
			self.handler._queue_action(event, cmd_add, [event.pathname])
		    elif action == 2 or action == 4: #DELETE or MOVE_FROM
			if os.path.exists(event.pathname):
			    logging.debug('Ignoring file delete event on %s, as it still exists - it was probably immediately re-created by the application', event.pathname)
			    continue
			self.handler._queue_action(event, cmd_rm, [event.pathname])
		    elif action == 3: #MODIFY:
			self.handler._queue_action(event, cmd_modify, [event.pathname])



if detected_os == "MAC_OS":
    class MacOSFileChangeHandlerAdapter(threading.Thread):
    	def __init__(self, path, ignoreabsolutepaths, handler):
    	    threading.Thread.__init__(self)
    	    self.handler = handler
    	    self.ignoreabsolutepaths = ignoreabsolutepaths
    	    self.path = path
    
    	# This is to mimic the event-type of inotify
    	class MyEvent():
    	    def __init__(self, dir, pathname, action):
    		self.dir = dir
    		self.pathname = pathname
    		masks = {   # from doc : http://developer.apple.com/library/mac/#documentation/Darwin/Reference/FSEvents_Ref/FSEvents_h/index.html#HeaderDoc_enums
    		            256:"IN_CREATE", # created
    		            512:"IN_DELETE", # removed
    		            # in doc, but don't seem to be used, included to prevent potential bug
    		            2048:"IN_MODIFY", # renamed
    		            4096:"IN_MODIFY", # modified
    		            0x00000400:'InodeMetaMod',
    		            0x00002000:'FinderInfoMod',
    		            0x00004000:'ChangeOwner',
    		            0x00008000:'XattrMod',
    		            # not in doc, but actually used
    		            64:"IN_DELETE", # before rename
    		            128:"IN_CREATE", # after rename
    		            2:"IN_MODIFY",
    		        }
    		self.maskname = masks[action]
    		print self.maskname
        
        def __call__(self, event):
            for ignoreabsolutepath in self.ignoreabsolutepaths:
                if event.name.startswith(ignoreabsolutepath):
                    return
                    
            event = self.MyEvent(os.path.isdir(event.name), event.name, event.mask)
            
            if event.maskname == "IN_CREATE": #CREATE or MOVE_TO
                self.handler._queue_action(event, cmd_add, [event.pathname], act_on_dirs=True)
            elif event.maskname == "IN_DELETE": #DELETE or MOVE_FROM
                if os.path.exists(event.pathname):
                    logging.debug('Ignoring file delete event on %s, as it still exists - it was probably immediately re-created by the application', event.pathname)
                    return
                self.handler._queue_action(event, cmd_rm, [event.pathname], act_on_dirs=True)
            elif event.maskname == "IN_MODIFY": #MODIFY:
                self.handler._queue_action(event, cmd_modify, [event.pathname], act_on_dirs=True)
        
    	def run(self):
    	    
    	    observer = Observer()
            observer.start()

            #handler = self.process_event(self)
            
            stream = Stream(self, self.path, file_events=True)
            observer.schedule(stream)

def initialize_win32notify(path, ignoreabsolutepaths, handler):
    adapter = WindowsFileChangeHandlerAdapter(path, ignoreabsolutepaths, handler)
    adapter.daemon = True
    adapter.start()

def initialize_fsevents(path, ignoreabsolutepaths, handler): # Mac OS
    adapter = MacOSFileChangeHandlerAdapter(path, ignoreabsolutepaths, handler)
    adapter.daemon = True
    adapter.start()

def initialize_inotify(ignoreabsolutepaths, path, ignorefilepatterns, readfrequency, handler):
    excl = pyinotify.ExcludeFilter(ignoreabsolutepaths)
    wm = pyinotify.WatchManager()
    # TODO: frequency doesn't work....
    notifier = pyinotify.ThreadedNotifier(wm, LinuxFileChangeHandlerAdapter(handler = handler), read_freq=readfrequency)
    #notifier = pyinotify.ThreadedNotifier(wm, handler)
    # coalescing events needs pyinotify >= 0.9, so make this optional
    try:
        notifier.coalesce_events()
    except AttributeError as e:
        logging.warning('Cannot coalesce events, pyinotify does not seem to support it (maybe too old): %s', e)
    mask = pyinotify.IN_DELETE | pyinotify.IN_CREATE | pyinotify.IN_CLOSE_WRITE | pyinotify.IN_ATTRIB | pyinotify.IN_MOVED_FROM | pyinotify.IN_MOVED_TO | pyinotify.IN_DONT_FOLLOW | pyinotify.IN_ONLYDIR
    try:
        logging.debug('Adding recursive, auto-adding watch for path %s with event mask %d', path, mask)
        wd = wm.add_watch(path, mask, rec=True, auto_add=True, quiet=False, exclude_filter=excl)
        if wd <= 0:
            logging.warning('Unable to add watch for path %s - this will not work', path)
    except pyinotify.WatchManagerError, e:
        logging.warning("pyinotify.WatchManagerError: %s, %s", e, e.wmd)

    logging.info('Start monitoring %s (type c^c to exit)', path)
    # TODO: daemonize
    # notifier.loop(daemonize=True, pid_file=pidfile, force_kill=True)
    notifier.start()


def signal_handler(signal, frame):
    logging.info('You pressed Ctrl+C, exiting gracefully!')
    if notifier:
        notifier.stop()
    if bot:
        bot.stop_serving()

    # also remove the pidfile after a clean shutdown
    if pidfile and os.path.exists(pidfile):
	os.remove(pidfile)
        
    sys.exit(0)


def config_get (section, option, optional=False):
    ret = None
    try:
        ret = config.get(section, option)
    except ConfigParser.NoSectionError:
        if not optional:
            printmsg ("Configuration error", "Could not load section %s from configuration at %s" % (section, config_locations), level=logging.ERROR)
            sys.exit(2)
    except ConfigParser.NoOptionError:
        if not optional:
            printmsg ("Configuration error", "Could not load option %s from section %s from configuration at %s" % (option, section, config_locations), level=logging.ERROR)
            sys.exit(2)
    except ConfigParser.ParsingError:
        printmsg ("Configuration error", "Could not parse configuration at %s" % config_locations, level=logging.ERROR)
        sys.exit(2)
    return ret

<<<<<<< HEAD
def signal_handler(signal, frame):
    logging.info('You pressed Ctrl+C, exiting gracefully!')
    if notifier:
        notifier.stop()
    if bot:
        bot.stop_serving()

    # also remove the pidfile after a clean shutdown
    if pidfile and os.path.exists(pidfile):
	os.remove(pidfile)
        
    sys.exit(0)

=======
>>>>>>> fe042840

if __name__ == '__main__':
    logging.basicConfig(level=logging.DEBUG)
    
    # try to set up desktop notification, first for KDE4, then for Gnome
    # the signature is not correct, so rely on pynotify only at the moment
    #try:
	#import dbus
	#knotify = dbus.SessionBus().get_object("org.kde.knotify", "/Notify")
	#knotify.event("warning", "autosync application", [],
	    #'KDE4 notification initialized', 'Initialized KDE4 desktop notification via DBUS',
	    #[], [], 0, dbus_interface='org.kde.KNotify')
	#desktopnotifykde = True
    #except:
	#print 'KDE4 KNotify does not seem to run or dbus is not installed'
    try:
        import pynotify, gtk
        try:
	    icon = gtk.IconTheme().load_icon('dvcs-autosync', 48, gtk.ICON_LOOKUP_GENERIC_FALLBACK)
	except:
	    icon = None
        if pynotify.init('autosync application'):
            logging.info('pynotify initialized successfully, will use desktop notifications')
            desktopnotifygnome = True
        else:
            logging.warning('there was a problem initializing the pynotify module')
    except:
        logging.info('pynotify does not seem to be installed')

    try:
        import Growl
        gnotifyImagePath = os.path.abspath('/usr/share/icons/hicolor/48x48/apps/dvcs-autosync.png')
        if os.path.exists(gnotifyImagePath):
            gnotifyIcon = Growl.Image.imageFromPath(gnotifyImagePath)
        else:
            gnotifyIcon = None
        gnotify = Growl.GrowlNotifier( "AutoSync", ["Every notifications"], applicationIcon=gnotifyIcon)
        gnotify.register()
        logging.info('Growl initialized successfully, will use desktop notifications')
        desktopnotifygrowl = True
    except:
        logging.info('Growl does not seem to be installed')


    config = ConfigParser.RawConfigParser()
    defaultcfgpath = os.path.expanduser('~/.autosync')
    if len(sys.argv) >= 2:
        config_locations = [sys.argv[1], defaultcfgpath]
    else:
        config_locations = [defaultcfgpath]
    read_configfiles = config.read(config_locations)
    if len(read_configfiles) == 0:
	logging.error('No config file specified or config file(s) %s could not be opened' % config_locations)
	sys.exit(10)

    pathstr = config_get('autosync', 'path')
    path = os.path.normpath(os.path.expanduser(pathstr))
    if os.path.isdir(path):
        logging.info('Watching path %s', path)
    else:
        logging.error('path %s (expanded from %s) does not exist', path, pathstr)
        sys.exit(100)
    
    # ensure that the script is not running twice with the same config file
    pidfile = config_get('autosync', 'pidfile', optional=True)
    if not pidfile:
	# default pidfile name if not specified in config
	pidfile = read_configfiles[0] + '.pid'
    pidfile = os.path.normpath(os.path.expanduser(pidfile))
    logging.debug('Checking/writing pidfile %s' % pidfile)
    # does the file already exist?
    if os.access(pidfile, os.F_OK):
	# check if a process with that PID is still running
	pidfd = open(pidfile)
	pidfd.seek(0)
        old_pid = pidfd.readline()
        # Now we check the PID from lock file matches to the current
        # process PID
        if os.path.exists("/proc/%s" % old_pid):
	    logging.error('DVCS-autosync already running with config file %s under PID %s, exiting now' % (read_configfiles[0], old_pid))
            sys.exit(9)
        else:
	    logging.warning('PID file %s already exists, but no process seems to be running, removing file now' % pidfile)
	    os.remove(pidfile)
    # if we get to here, process is not running and pidfile doesn't exist (anymore)
    cur_pid = str(os.getpid())
    pidfd = open(pidfile, 'w')
    pidfd.write(cur_pid)
    pidfd.close()
    
    ignorepaths = config_get('autosync', 'ignorepath')
    readfrequency = int(config_get('autosync', 'readfrequency'))
    coalesce_seconds = 2
    syncmethod = config_get('autosync', 'syncmethod')
    
    # in the upper pynotify try, the desktopnotify options are set, but can override here
    notifymethod = config_get('autosync', 'notifymethod', optional=True)
    if not notifymethod or notifymethod == 'desktop':
	xmppnotify = False
	logging.info('Using only desktop notification')
    elif notifymethod == 'xmpp':
	xmppnotify = True
	desktopnotifygnome = False
	desktopnotifykde = False
	logging.info('Using only XMPP notification')
    elif notifymethod == 'all':
	xmppnotify = True
	logging.info('Using all notification methods')
    elif notifymethod == 'none':
	xmppnotify = False
	desktopnotifygnome = False
	desktopnotifykde = False
<<<<<<< HEAD
=======
	desktopnotifygrowl = False
>>>>>>> fe042840
	logging.info('Disabling all notification methods, will only log to console')
    else:
	logging.warning('Unknown notifymethod "%s" configured, will keep default (desktop)', notifymethod)
    
    pulllock = config_get('autosync', 'pulllock')
    if pulllock == 'conservative':
        conservative_pull_lock = True
    elif pulllock == 'optimized':
        conservative_pull_lock = False
        logging.error('Optimized pull strategy not fully implemented yet (event replay queue missing)')
        sys.exit(101)
    else:
        logging.error('Unknown pull lock strategy %s, please use either conservative or optimized', pulllock)
        sys.exit(100)    
    
    # Read required DVCS commands
    cmd_status = config_get('dvcs', 'statuscmd')
    cmd_startup = config_get('dvcs', 'startupcmd')
    cmd_commit = config_get('dvcs', 'commitcmd')
    cmd_push = config_get('dvcs', 'pushcmd')
    cmd_pull = config_get('dvcs', 'pullcmd')
    cmd_add = config_get('dvcs', 'addcmd')
    cmd_rm = config_get('dvcs', 'rmcmd')
    cmd_modify = config_get('dvcs', 'modifycmd')
    cmd_move = config_get('dvcs', 'movecmd')
    cmd_remoteurl = config_get('dvcs', 'remoteurlcmd')
    
    # TODO: this is currently git-specific, should be configurable
    ignorefile = os.path.join(path, '.gitignore')
    # load the patterns and match them internally with fnmatch
    if os.path.exists(ignorefile):
        f = open(ignorefile, 'r')
        ignorefilepatterns = [pat.strip() for pat in f.readlines()]
        f.close()
    else:
        ignorefilepatterns = []
    # (unfortunately, can't use pyinotify.ExcludeFilter, because this expects regexes (which .gitignore doesn't support))
    logging.info('Ignoring files matching any of the patterns %s', ' '.join(ignorefilepatterns))

    # but we can use the ignore filter with our own pathname excludes
    # However, need to prepend the watch path name, as the excludes need to be 
    # absolute path names.
    ignoreabsolutepaths = [os.path.normpath(path + os.sep + ignorepath) for ignorepath in ignorepaths.split()]
    logging.info('Adding list to inotify exclude filter: %s', ignoreabsolutepaths)

    signal.signal(signal.SIGINT, signal_handler)

    if syncmethod == 'xmpp':
	username = config_get('xmpp', 'username')
	password = config_get('xmpp', 'password')
	alsonotify = config_get('xmpp', 'alsonotify', optional=True)
	if xmppnotify and not alsonotify:
	    logger.warning('XMPP notification requested, but alsonotify option not configured, will not send XMPP notifications')

<<<<<<< HEAD
	hostname = os.uname()[1]
=======
	if (detected_os == "LINUX") or (detected_os == "MAC_OS"):
	    hostname = os.uname()[1]
	elif detected_os == "WINDOWS":
	    hostname = win32api.GetComputerName()
	else:
	    hostname = "UNSUPPORTED_OS"
	
>>>>>>> fe042840
	res = 'AutosyncJabberBot on %s' % hostname
	try:
	    with warnings.catch_warnings():
		warnings.filterwarnings("ignore",category=DeprecationWarning)
		bot = AutosyncJabberBot(username, password, res=res, debug=False, ignoreownmsg=False)
		bot.start_serving()
	    bot.send(username, 'login %s' % res)
	    printmsg('Autosync Jabber login successful', 'Successfully logged into account %s' % username)
	except Exception as e:
	    logging.error("Exception %s: %s", type(e), e)
	    printmsg('Autosync Jabber login failed', 'Could not login to Jabber account %s. Will not announce pushes to other running autosync instances.' % username)
    elif syncmethod == 'autosync-server':
        logging.error('Alternative autosync-server sync method not fully implemented yet')
        sys.exit(101)
    elif syncmethod == 'none':
	logging.info('Synchronization method none configured, will not attempt to synchronize with any repository')
    else:
	printmsg('No synchronization method configured', 'No or unknown syncmethod configured, will not attempt to synchronize with any repository', level=logging.WARNING)


    printmsg('autosync starting', 'Initialization of local file notifications and Jabber login done, starting main loop')

    handler = FileChangeHandler(cwd=path, ignored=ignorefilepatterns)

    # this is a central lock for guarding repository operations
    lock = threading.RLock()

<<<<<<< HEAD
    logging.info('Start monitoring %s (type c^c to exit)', path)
    # TODO: daemonize
    # notifier.loop(daemonize=True, pid_file=pidfile, force_kill=True)
    notifier.start()
    logging.info('Executing startup synchronization')
=======
    if detected_os == "LINUX":
        initialize_inotify(ignoreabsolutepaths, path, ignorefilepatterns, readfrequency, handler)
    elif detected_os == "WINDOWS":
        initialize_win32notify(path, ignoreabsolutepaths, handler)
    elif detected_os == "MAC_OS":
        initialize_fsevents(path, ignoreabsolutepaths, handler)
    else:
        pass #TODO

    logging.info('Executing startup synchronizaion')
>>>>>>> fe042840
    handler.protected_pull()
    if not conservative_pull_lock:
        # only need to run the startup command here when not using conservative pull locking - otherwise the protected_pull will already do it
        handler.startup()
    
    logging.info('----------------------------------------------------------------')

    while True:
        time.sleep(10)<|MERGE_RESOLUTION|>--- conflicted
+++ resolved
@@ -11,6 +11,7 @@
 #   disconnects, bug fixes
 # * Philipp Tölke: Windows port
 # * Olivier Guerriat : Mac OS port, Growl support
+# * evgeni@golov.de: Various bugfixes
 #
 # This program is free software; you can redistribute it and/or modify
 # it under the terms of the GNU Lesser General Public License as published by
@@ -24,9 +25,6 @@
 __website__ = 'http://www.mayrhofer.eu.org/dvcs-autosync'
 __license__ = 'GPL v2 or v3'
 
-<<<<<<< HEAD
-import warnings, sys, signal, os, time, subprocess, threading, fnmatch, pyinotify, ConfigParser, logging
-=======
 # Imports for various platforms and error handling concerning optional Python modules
 import warnings, sys, signal, os, time, subprocess, threading, fnmatch, ConfigParser, logging
 
@@ -51,7 +49,7 @@
 if not detected_os:
     logging.error('Unsupported OS, sorry.')
     sys.exit(2)
->>>>>>> fe042840
+
 
 if not hasattr(subprocess, 'check_output'):
     # see https://gist.github.com/839684
@@ -65,19 +63,12 @@
             cmd = kwargs.get("args")
             if cmd is None:
                 cmd = popenargs[0]
-<<<<<<< HEAD
             raise subprocess.CalledProcessError(retcode, cmd)
         return output
     subprocess.check_output = check_output
 
 
-=======
-            raise CalledProcessError(retcode, cmd)
-        return output
-    subprocess.check_output = check_output
-
 # do not care about deprecation warnings right now, as they are only confusing for users
->>>>>>> fe042840
 with warnings.catch_warnings():
     warnings.filterwarnings("ignore",category=DeprecationWarning)
     # need to use a private instance of jabberbot for now...
@@ -91,23 +82,16 @@
 # some global variables, will be initialized in main
 desktopnotifykde = False
 desktopnotifygnome = False
-<<<<<<< HEAD
-=======
 desktopnotifygrowl = False
->>>>>>> fe042840
 xmppnotify = False
 knotify = None
 notifier = None
 gnotify = None
 bot = None
 hostname = None
-<<<<<<< HEAD
 username = None
 pidfile = None
 icon = None
-=======
-pidfile = None
->>>>>>> fe042840
 
 def printmsg(title, msg, level=logging.INFO):
     # there are probably more levels but I couldn't find the appropriate docs
@@ -130,15 +114,12 @@
             n.show()
         elif desktopnotifykde:
             knotify.event(kdelevels[level], 'kde', [], title, msg, [], [], 0, dbus_interface="org.kde.KNotify")
-<<<<<<< HEAD
+        elif desktopnotifygrowl:
+            gnotify.notify("Every notifications", title, msg, gnotifyIcon)
+            time.sleep(0.1) # When sending multiple notifications at the same time, Growl seems to only consider the latest. This little delay prevent that.
             
         if xmppnotify and bot and alsonotify:
 	    bot.send(alsonotify, '[%s]: %s' % (title, msg))
-=======
-        elif desktopnotifygrowl:
-            gnotify.notify("Every notifications", title, msg, gnotifyIcon)
-            time.sleep(0.1) # When sending multiple notifications at the same time, Growl seems to only consider the latest. This little delay prevent that.
->>>>>>> fe042840
     except:
         pass
 
@@ -324,7 +305,6 @@
     def login(self, mess, args):
         """The bot sends a "login" message first. ignore it"""
         return
-<<<<<<< HEAD
 
     @botcmd
     def unknown(self, mess, args):
@@ -332,15 +312,7 @@
         reply with "Unknown command...." to which all bots will reply that thay
         do not know the command "Unknown"..."""
         return
-=======
->>>>>>> fe042840
-
-    @botcmd
-    def unknown(self, mess, args):
-        """Should somebody say something that is not a command, all bots will
-        reply with "Unknown command...." to which all bots will reply that thay
-        do not know the command "Unknown"..."""
-        return
+
 
 class FileChangeHandler():
     def __init__(self, cwd, ignored):
@@ -479,48 +451,6 @@
             self._exec_cmd(lastaction, parms)
             self._post_action_steps(curpath)
             
-<<<<<<< HEAD
-
-    def process_IN_DELETE(self, event):
-        # sanity check - don't remove file if it still exists in the file system!
-        if os.path.exists(event.pathname):
-            logging.debug('Ignoring file delete event on %s, as it still exists - it was probably immediately re-created by the application', event.pathname)
-            return
-
-        self._queue_action(event, cmd_rm, [event.pathname])
-
-    def process_IN_CREATE(self, event):
-        # sanity check - don't add file if it (no longer) exists in the file system!
-        if not os.path.exists(event.pathname):
-            logging.debug('Ignoring file create event on %s, as it (no longer) exists - it was probably created as a temporary file and immediately removed by the application', event.pathname)
-            return
-
-        self._queue_action(event, cmd_add, [event.pathname])
-
-    def process_IN_MODIFY(self, event):
-        self._queue_action(event, cmd_modify, [event.pathname])
-
-    def process_IN_CLOSE_WRITE(self, event):
-        self._queue_action(event, cmd_modify, [event.pathname])
-
-    def process_IN_ATTRIB(self, event):
-        self._queue_action(event, cmd_modify, [event.pathname])
-
-    def process_IN_MOVED_TO(self, event):
-        try:
-            if event.src_pathname:
-                logging.debug('Detected moved file from %s to %s', event.src_pathname, event.pathname)
-                self._queue_action(event, cmd_move, [event.src_pathname, event.pathname], act_on_dirs=True)
-            else:
-                logging.debug('Moved file to %s, but unknown source, will simply add new file', event.pathname)
-                self._queue_action(event, cmd_add, [event.pathname], act_on_dirs=True)
-        except AttributeError:
-            # we don't even have the attribute in the event, so also add
-            logging.debug('Moved file to %s, but unknown source, will simply add new file', event.pathname)
-            self._queue_action(event, cmd_add, [event.pathname], act_on_dirs=True)
-	    
-=======
->>>>>>> fe042840
     def timer_tick(self, counter):
         logging.debug('Tick %d / %d' % (counter, self._push_timer.maxtime))
 
@@ -545,14 +475,8 @@
             self._exec_cmd(cmd_push)
 
         # and try to notify other instances
-<<<<<<< HEAD
         if bot:
             bot.send(username, 'pushed %s' % remoteurl)
-=======
-        for sendto in [username, alsonotify]:
-            if bot and sendto:
-                bot.send(sendto, 'pushed %s' % remoteurl)
->>>>>>> fe042840
 
     def protected_pull(self):
         printmsg('Pulling changes', 'Pulling changes from remote repository')
@@ -621,6 +545,7 @@
                 # we don't even have the attribute in the event, so also add
                 logging.debug('Moved file to %s, but unknown source, will simply add new file', event.pathname)
                 self.handler._queue_action(event, cmd_add, [event.pathname], act_on_dirs=True)
+
 
 if detected_os == "WINDOWS":
     class WindowsFileChangeHandlerAdapter(threading.Thread):
@@ -684,7 +609,6 @@
 			self.handler._queue_action(event, cmd_rm, [event.pathname])
 		    elif action == 3: #MODIFY:
 			self.handler._queue_action(event, cmd_modify, [event.pathname])
-
 
 
 if detected_os == "MAC_OS":
@@ -745,7 +669,8 @@
             stream = Stream(self, self.path, file_events=True)
             observer.schedule(stream)
 
-def initialize_win32notify(path, ignoreabsolutepaths, handler):
+
+def initialize_win32notify(path, ignoreabsolutepaths, handler): # Windows
     adapter = WindowsFileChangeHandlerAdapter(path, ignoreabsolutepaths, handler)
     adapter.daemon = True
     adapter.start()
@@ -755,7 +680,7 @@
     adapter.daemon = True
     adapter.start()
 
-def initialize_inotify(ignoreabsolutepaths, path, ignorefilepatterns, readfrequency, handler):
+def initialize_inotify(ignoreabsolutepaths, path, ignorefilepatterns, readfrequency, handler): # Linux
     excl = pyinotify.ExcludeFilter(ignoreabsolutepaths)
     wm = pyinotify.WatchManager()
     # TODO: frequency doesn't work....
@@ -776,23 +701,7 @@
         logging.warning("pyinotify.WatchManagerError: %s, %s", e, e.wmd)
 
     logging.info('Start monitoring %s (type c^c to exit)', path)
-    # TODO: daemonize
-    # notifier.loop(daemonize=True, pid_file=pidfile, force_kill=True)
     notifier.start()
-
-
-def signal_handler(signal, frame):
-    logging.info('You pressed Ctrl+C, exiting gracefully!')
-    if notifier:
-        notifier.stop()
-    if bot:
-        bot.stop_serving()
-
-    # also remove the pidfile after a clean shutdown
-    if pidfile and os.path.exists(pidfile):
-	os.remove(pidfile)
-        
-    sys.exit(0)
 
 
 def config_get (section, option, optional=False):
@@ -812,7 +721,7 @@
         sys.exit(2)
     return ret
 
-<<<<<<< HEAD
+
 def signal_handler(signal, frame):
     logging.info('You pressed Ctrl+C, exiting gracefully!')
     if notifier:
@@ -826,8 +735,6 @@
         
     sys.exit(0)
 
-=======
->>>>>>> fe042840
 
 if __name__ == '__main__':
     logging.basicConfig(level=logging.DEBUG)
@@ -932,6 +839,7 @@
 	xmppnotify = True
 	desktopnotifygnome = False
 	desktopnotifykde = False
+	desktopnotifygrowl = False
 	logging.info('Using only XMPP notification')
     elif notifymethod == 'all':
 	xmppnotify = True
@@ -940,10 +848,7 @@
 	xmppnotify = False
 	desktopnotifygnome = False
 	desktopnotifykde = False
-<<<<<<< HEAD
-=======
 	desktopnotifygrowl = False
->>>>>>> fe042840
 	logging.info('Disabling all notification methods, will only log to console')
     else:
 	logging.warning('Unknown notifymethod "%s" configured, will keep default (desktop)', notifymethod)
@@ -998,9 +903,6 @@
 	if xmppnotify and not alsonotify:
 	    logger.warning('XMPP notification requested, but alsonotify option not configured, will not send XMPP notifications')
 
-<<<<<<< HEAD
-	hostname = os.uname()[1]
-=======
 	if (detected_os == "LINUX") or (detected_os == "MAC_OS"):
 	    hostname = os.uname()[1]
 	elif detected_os == "WINDOWS":
@@ -1008,7 +910,6 @@
 	else:
 	    hostname = "UNSUPPORTED_OS"
 	
->>>>>>> fe042840
 	res = 'AutosyncJabberBot on %s' % hostname
 	try:
 	    with warnings.catch_warnings():
@@ -1036,13 +937,6 @@
     # this is a central lock for guarding repository operations
     lock = threading.RLock()
 
-<<<<<<< HEAD
-    logging.info('Start monitoring %s (type c^c to exit)', path)
-    # TODO: daemonize
-    # notifier.loop(daemonize=True, pid_file=pidfile, force_kill=True)
-    notifier.start()
-    logging.info('Executing startup synchronization')
-=======
     if detected_os == "LINUX":
         initialize_inotify(ignoreabsolutepaths, path, ignorefilepatterns, readfrequency, handler)
     elif detected_os == "WINDOWS":
@@ -1053,7 +947,6 @@
         pass #TODO
 
     logging.info('Executing startup synchronizaion')
->>>>>>> fe042840
     handler.protected_pull()
     if not conservative_pull_lock:
         # only need to run the startup command here when not using conservative pull locking - otherwise the protected_pull will already do it
