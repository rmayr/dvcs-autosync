#!/usr/bin/python
# -*- coding: utf-8 -*-
#
# ============================================================================
# Copyright René Mayrhofer, 2010-2011
#
# Contributors:
# * Dieter Plaetinck: documentation and bug fixes, launcher script, config
#   handling improvements
# * René 'Necoro' Neumann: improvements for embedded Jabberbot with regards to 
#   disconnects, bug fixes
#
# This program is free software; you can redistribute it and/or modify
# it under the terms of the GNU Lesser General Public License as published by
# the Free Software Foundation; either version 2 or 3 of the License.
# ============================================================================

from __future__ import with_statement

__author__ = 'René Mayrhofer <rene@mayrhofer.eu.org>'
__version__ = '0.4'
__website__ = 'http://www.mayrhofer.eu.org/dvcs-autosync'
__license__ = 'GPL v2 or v3'

import warnings, sys, signal, os, time, subprocess, threading, fnmatch, ConfigParser, logging, threading

try:
    import pyinotify
    detected_os = "LINUX"
except:
    import win32api
    detected_os = "WINDOWS"

if not hasattr(subprocess, 'check_output'):
    # see https://gist.github.com/839684
    def check_output(*popenargs, **kwargs):
        if 'stdout' in kwargs:
            raise ValueError('stdout argument not allowed, it will be overridden.')
        process = subprocess.Popen(stdout=subprocess.PIPE, *popenargs, **kwargs)
        output, unused_err = process.communicate()
        retcode = process.poll()
        if retcode:
            cmd = kwargs.get("args")
            if cmd is None:
                cmd = popenargs[0]
            raise CalledProcessError(retcode, cmd)
        return output
    subprocess.check_output = check_output


with warnings.catch_warnings():
    warnings.filterwarnings("ignore",category=DeprecationWarning)
    # need to use a private instance of jabberbot for now...
    # TODO: remove when we no longer need this
    sys.path.insert(0, '/usr/share/dvcs-autosync')
    import jabberbot, xmpp

botcmd = jabberbot.botcmd

# some global variables, will be initialized in main
desktopnotifykde = False
desktopnotifygnome = False
xmppnotify = False
knotify = None
notifier = None
bot = None
hostname = None
pidfile = None

def printmsg(title, msg, level=logging.INFO):
    # there are probably more levels but I couldn't find the appropriate docs
    kdelevels = {logging.DEBUG: 'info',
                 logging.INFO: 'info',
                 logging.WARNING: 'warning',
                 logging.ERROR: 'warning',
                 logging.CRITICAL: 'warning'}
    try:
        urgencies = {logging.DEBUG: pynotify.URGENCY_LOW,
                     logging.INFO: pynotify.URGENCY_NORMAL,
                     logging.WARNING: pynotify.URGENCY_CRITICAL,
                     logging.ERROR: pynotify.URGENCY_CRITICAL,
                     logging.CRITICAL: pynotify.URGENCY_CRITICAL}
        if desktopnotifygnome:
            n = pynotify.Notification(title, msg)
            n.set_urgency(urgencies[level])
            n.show()
        elif desktopnotifykde:
            knotify.event(kdelevels[level], 'kde', [], title, msg, [], [], 0, dbus_interface="org.kde.KNotify")
            
        if xmppnotify and bot and alsonotify:
	    bot.send(alsonotify, '[%s]: %s' % (title, msg))
    except:
        pass
    logging.log(level, "NOTIFICATION: %s: %s" % (title, msg))


# this helper class has been shamelessly copied from http://socialwire.ca/2010/01/python-resettable-timer-example/
class ResettableTimer(threading.Thread):
    """
    The ResettableTimer class is a timer whose counting loop can be reset
    arbitrarily. Its duration is configurable. Commands can be specified
    for both expiration and update. Its update resolution can also be
    specified. Resettable timer keeps counting until the "run" method
    is explicitly killed with the "kill" method.
    """
    def __init__(self, maxtime, expire, inc=None, update=None, arg=None):
        """
        @param maxtime: time in seconds before expiration after resetting
                        in seconds
        @param expire: function called when timer expires
        @param inc: amount by which timer increments before
                    updating in seconds, default is maxtime/2
        @param update: function called when timer updates
        @param arg: arbitrary argument that will be passed to function expire when timer expires 
        """
        self.maxtime = maxtime
        self.expire = expire
        if inc:
            self.inc = inc
        else:
            self.inc = maxtime / 2
        if update:
            self.update = update
        else:
            self.update = lambda c : None

        self.arg = arg
        self.counter = 0
        self.active = True
        self.stop = False
        threading.Thread.__init__(self)
        self.setDaemon(True)
        
    def set_counter(self, t):
        """
        Set self.counter to t.

        @param t: new counter value
        """
        self.counter = t
        
    def deactivate(self):
        """
        Set self.active to False.
        """
        self.active = False
        
    def kill(self):
        """
        Will stop the counting loop before next update.
        """
        self.stop = True
        
    def reset(self):
        """
        Fully rewinds the timer and makes the timer active, such that
        the expire and update commands will be called when appropriate.
        """
        self.counter = 0
        self.active = True

    def run(self):
        """
        Run the timer loop.
        """
        while True:
            self.counter = 0
            while self.counter < self.maxtime:
                self.counter += self.inc
                time.sleep(self.inc)
                if self.stop:
                    return
                if self.active:
                    self.update(self.counter)
            if self.active:
                self.active = False
                self.expire(self.arg)


class AutosyncJabberBot(jabberbot.JabberBot):
    def __init__(self, username, password, res=None, debug=False, ignoreownmsg=True):
        self._running = False
        self._unsent = []
        jabberbot.JabberBot.__init__(self, username, password, res, debug, False, not ignoreownmsg)
        self.PING_FREQUENCY = 30

    def _process_thread(self):
        self.log.info('Background Jabber bot thread starting')
        while self._running:
            try:
                if self.conn.Process(1) is None:
                    # Process() does not raise IOErrors
                    # instead it returns None if there is no data
                    self.log.warning('Link down')
                    raise IOError
                self.idle_proc()
            except IOError:
                self.conn = None
                self.log.warning('Received IOError while trying to handle incoming messages, trying to reconnect now')
                while not self.conn and self._running:
                    time.sleep(10)
                    self.conn = self.connect()

            # copy self._unsent, s.t. it doesn't gets an infinite loop
            # this could happen if we try to send a msg, this fails
            # and then it gets re-appended to self._unsent -- where we try
            # to send it again ... and again ... and again...
            unsent = self._unsent
            self._unsent = []
            for msg in unsent:
                self.send(*msg)

    def start_serving(self):
        self.connect()
        if self.conn:
            self.log.info('bot connected. serving forever.')
        else:
            self.log.warning('could not connect to server - aborting.')
            return

        self._running = True
        self._thread = threading.Thread(target=self._process_thread)
        self._thread.daemon = True
        self._thread.start()

        # this is a hack to get other bots to add this one to their "seen" lists
        # TODO: still doesn't work, figure out how to use JabberBot to get rid of
        # 'AutosyncJabberBot : Ignoring message from unseen guest: rene-sync@doc.to/AutosyncJabberBot on iss'
        self.conn.send(xmpp.Presence(to=username))

    def stop_serving(self):
        self._running = False
        if self._thread:
	    self._thread.join()

    def on_ping_timeout(self):
        raise IOError, "Ping timeout"

    # override the send method so that connection errors can be handled by trying to reconnect
    def send(self, user, text, in_reply_to=None, message_type='chat'):
        try:
            jabberbot.JabberBot.send(self, user, text, in_reply_to, message_type)
        except (AttributeError, IOError):
            if self.conn is not None: # error is something different
                raise
            self.log.warning('Received an error while trying to send message. Will send it later.')
            self._unsent.append((user, text, in_reply_to, message_type))
  
    @botcmd
    def whoami(self, mess, args):
        """Tells you your username"""
        return 'You are %s, I am %s/%s' % (mess.getFrom(), self.jid, self.res)

    @botcmd
    def ping(self, mess, args):
        self.log.debug('Received ping command over Jabber channel')
        return 'pong'
        
    @botcmd
    def pushed(self, mess, args):
        self.log.debug('Received pushed command over Jabber channel with args %s from %s' % (args, mess.getFrom()))
        if mess.getFrom() == str(self.jid) + '/' + self.res:
            self.log.debug('Ignoring own pushed message looped back by server')
        else:
            self.log.debug('Trying to pull from %s' % args)
            with lock:
                handler.protected_pull()

    @botcmd
    def login(self, mess, args):
        """The bot sends a "login" message first. ignore it"""
        return

    @botcmd
    def unknown(self, mess, args):
        """Should somebody say something that is not a command, all bots will
        reply with "Unknown command...." to which all bots will reply that thay
        do not know the command "Unknown"..."""
        return

class FileChangeHandler():
    def __init__(self, cwd, ignored):
        self.cwd = cwd
        self.ignored = ignored
        # singleton timer for delayed execution of push 
        self._push_timer = None
        # When set to true, then all events will be ignored.
        # This is used to temporarily disable file event handling when a local
        # pull operation is active.
        self._ignore_events = False
        # This is a dictionary of all events that occurred within _coalesce_time seconds.
        # Elements in the sets are tuples of FIFO lists of event types which were delivered
        # for the respective file path and timers for handling the file, indexed by the 
        # respective file path.
        self._file_events = dict()
        
    def _exec_cmd(self, commands, parms = None):
        j = 0
        for command in commands.split('\n'):
            cmdarray = command.split(' ')
            if parms:
                i = 0
                while i < len(cmdarray):
                    if cmdarray[i] == '%s':
                        logging.debug('Substituting cmd part %s with %s', cmdarray[i], parms[j])
                        cmdarray[i] = parms[j]
                        j=j+1
                    i=i+1 
            try:
                out = subprocess.check_output(cmdarray, cwd=self.cwd, stderr=subprocess.STDOUT)
                logging.debug("Command '%s' in '%s'. Output:\n%s" % (" ".join (cmdarray), self.cwd, out))
            except subprocess.CalledProcessError, e:
                printmsg('Command failed', "Command '%s' in '%s' failed.  Output:\n%s" % (" ".join (cmdarray), self.cwd, e.output), level=logging.WARNING)

    def _post_action_steps(self, curpath = None):
        with lock:
            # the status command should return 0 when nothing has changed
            retcode = subprocess.call(cmd_status, cwd=self.cwd, shell=True)
            if retcode != 0:
                if curpath:
                    commitmsg = 'Autocommit of file %s changed on host %s' % (curpath, hostname)
                else:
                    commitmsg = 'Autocommit of all changes since last autosync startup on host %s' % hostname
                self._exec_cmd(cmd_commit, [commitmsg])

        if retcode != 0:
            # reset the timer and start in case it is not yet running (start should be idempotent if it already is)
            # this has the effect that, when another change is committed within the timer period (readfrequency seconds),
            # then these changes will be pushed in one go
            if self._push_timer and self._push_timer.is_alive():
                logging.debug('Resetting already active push timer to new timeout of %s seconds until push would occur', readfrequency)
                self._push_timer.reset()
            else:
                logging.debug('Starting push timer with %s seconds until push would occur (if no other changes happen in between)', readfrequency)
                self._push_timer = ResettableTimer(maxtime=readfrequency, expire=self._real_push, inc=1, update=self.timer_tick)
                self._push_timer.start()
        else:
            logging.debug('Git reported that there is nothing to commit, not touching commit timer')

    def _queue_action(self, event, action, parms, act_on_dirs=False):
        curpath = event.pathname
        if self._ignore_events:
            logging.debug('Ignoring event %s to %s, it is most probably caused by a remote change being currently pulled', event.maskname, event.pathname)
            return
        if event.dir and not act_on_dirs:
            logging.debug('Ignoring change to directory %s', curpath)
            return
        if any(fnmatch.fnmatch(curpath, pattern) for pattern in self.ignored):
            logging.debug('Ignoring change to file %s because it matches the ignored patterns from .gitignore', curpath)
            return

        # remember the event for this file, but don't act on it immediately
        # this allows e.g. a file that has just been removed and re-created
        # immediately afterwards (as many editors do) to be recorded just as
        # being modified
        with lock:
            # each entry in the dict is a tuple of the list of events and a timer
            if not self._file_events.has_key(curpath):
                self._file_events[curpath] = [list(), None]
            # and each entry in the list is a tuple of event name and associated action
            self._file_events[curpath][0].append((event.maskname, action))
            if self._file_events[curpath][1] and self._file_events[curpath][1].is_alive():
                logging.debug('Resetting already active coalesce timer to new timeout of %s seconds until coalescing events for file %s would occur', coalesce_seconds, curpath)
                self._file_events[curpath][1].reset()
            else:
                logging.debug('Starting coalesce timer with %s seconds until coalescing events for file %s would occur (if no other changes happen in between)', coalesce_seconds, curpath)
                self._file_events[curpath][1] = ResettableTimer(maxtime=coalesce_seconds, expire=self._filter_and_handle_actions, inc=1, arg=[curpath, parms])
                self._file_events[curpath][1].start()
            
    def _filter_and_handle_actions(self, args):
        curpath = args[0]
        parms = args[1]
            
        logging.info('Coalesce event triggered for file %s', curpath)
        with lock:
            logging.debug('Considering file %s, which has the following events recorded:', curpath)
            events, timer = self._file_events[curpath]
            lastevent = None
            lastaction = None
            for eventtype, action in events:
                logging.debug('   Event type=%s, action=%s', eventtype, action)
                
                if not lastevent:
                    lastevent = eventtype
                    lastaction = action
                
                # prio 1: add
                # prio 2: move
                # prio 3: modify
                # prio 4: rm
                # special case: rm then add --> modify
                if lastevent == 'IN_DELETE' and eventtype == 'IN_CREATE':
                    lastevent = 'IN_MODIFY'
                    lastaction = cmd_modify
                    break
                
                # priority ordering 
                if lastevent == 'IN_MODIFY' and eventtype == 'IN_CREATE':
                    lastevent = eventtype
                    lastaction = action
                if lastevent == 'IN_DELETE' and eventtype == 'IN_MODIFY':
                    lastevent = eventtype
                    lastaction = action

            logging.info('Final action for file %s: type=%s, action=%s', curpath, lastevent, lastaction)

            # and clear again for next events coalescing
            del self._file_events[curpath]
            
            printmsg('Local change', 'Committing changes in %s: %s' % (curpath, lastaction))
    
            self._exec_cmd(lastaction, parms)
            self._post_action_steps(curpath)
            

<<<<<<< HEAD
    def process_IN_DELETE(self, event):
        # sanity check - don't remove file if it still exists in the file system!
        if os.path.exists(event.pathname):
            logging.debug('Ignoring file delete event on %s, as it still exists - it was probably immediately re-created by the application', event.pathname)
            return

        self._queue_action(event, cmd_rm, [event.pathname])

    def process_IN_CREATE(self, event):
        # sanity check - don't add file if it (no longer) exists in the file system!
        if not os.path.exists(event.pathname):
            logging.debug('Ignoring file create event on %s, as it (no longer) exists - it was probably created as a temporary file and immediately removed by the application', event.pathname)
            return

        self._queue_action(event, cmd_add, [event.pathname])

    def process_IN_MODIFY(self, event):
        self._queue_action(event, cmd_modify, [event.pathname])

    def process_IN_CLOSE_WRITE(self, event):
        self._queue_action(event, cmd_modify, [event.pathname])

    def process_IN_ATTRIB(self, event):
        self._queue_action(event, cmd_modify, [event.pathname])

    def process_IN_MOVED_TO(self, event):
        try:
            if event.src_pathname:
                logging.debug('Detected moved file from %s to %s', event.src_pathname, event.pathname)
                self._queue_action(event, cmd_move, [event.src_pathname, event.pathname], act_on_dirs=True)
            else:
                logging.debug('Moved file to %s, but unknown source, will simply add new file', event.pathname)
                self._queue_action(event, cmd_add, [event.pathname], act_on_dirs=True)
        except AttributeError:
            # we don't even have the attribute in the event, so also add
            logging.debug('Moved file to %s, but unknown source, will simply add new file', event.pathname)
            self._queue_action(event, cmd_add, [event.pathname], act_on_dirs=True)
	    
=======
>>>>>>> 4b5efd4a
    def timer_tick(self, counter):
        logging.debug('Tick %d / %d' % (counter, self._push_timer.maxtime))

    def startup(self):
        with lock:
            logging.info('Running startup command to check for local changes now: %s', cmd_startup)
            self._exec_cmd(cmd_startup)
            self._post_action_steps()

    def _real_push(self, arg):
        proc = subprocess.Popen(cmd_remoteurl.split(' '), stdout=subprocess.PIPE, cwd=self.cwd)
        (remoteurl, errors) = proc.communicate()
        printmsg('Pushing changes', 'Pushing last local changes to remote repository %s', remoteurl)
        
        with lock:
            # TODO: check if we actually need a pull or a check-for-pull here 
            # or if all race conditions were already ruled out
            # if we need a check-for-pull, then something like 
            #    git fetch --dry-run | grep "Unpacking objects:
            # might help
            #self.protected_pull()
            self._exec_cmd(cmd_push)

        # and try to notify other instances
        if bot and sendto:
            bot.send(sendto, 'pushed %s' % remoteurl)

    def protected_pull(self):
        printmsg('Pulling changes', 'Pulling changes from remote repository')
        # need to handle file change notification while applying remote
        # changes caused by the pull: either conservative (ignore all
        # file notifications while the pull is running) or optimized (replay the
        # file changes that were seen during the pull after it has finished)

        if conservative_pull_lock:
            # conservative strategy: ignore all events from now on
            self._ignore_events = True

        with lock:
            handler._exec_cmd(cmd_pull)

        if conservative_pull_lock:
            # pull done, now start handling events again
            self._ignore_events = False
            # and handle those local changes that might have happened while the
            # pull ran and we weren't listening by simply doing the startup 
            # sequence again
            self.startup()

def config_get (section, option, optional=False):
    ret = None
    try:
        ret = config.get(section, option)
    except ConfigParser.NoSectionError:
        if not optional:
            printmsg ("Configuration error", "Could not load section %s from configuration at %s" % (section, config_locations), level=logging.ERROR)
            sys.exit(2)
    except ConfigParser.NoOptionError:
        if not optional:
            printmsg ("Configuration error", "Could not load option %s from section %s from configuration at %s" % (option, section, config_locations), level=logging.ERROR)
            sys.exit(2)
    except ConfigParser.ParsingError:
        printmsg ("Configuration error", "Could not parse configuration at %s" % config_locations, level=logging.ERROR)
        sys.exit(2)
    return ret

# The definition of this class has to be OS arbitrated because pyinotify can't be
# imported under windows and inheriting from pyinotify.ProcessEvent needs it...
if detected_os == "LINUX":
    class LinuxFileChangeHandlerAdapter(pyinotify.ProcessEvent):
        def my_init(self, handler):
            self.handler = handler

        def process_IN_DELETE(self, event):
            # sanity check - don't remove file if it still exists in the file system!
            if os.path.exists(event.pathname):
                logging.debug('Ignoring file delete event on %s, as it still exists - it was probably immediately re-created by the application', event.pathname)
                return
             
            self.handler._queue_action(event, cmd_rm, [event.pathname])

        def process_IN_CREATE(self, event):
            self.handler._queue_action(event, cmd_add, [event.pathname])

        def process_IN_MODIFY(self, event):
            self.handler._queue_action(event, cmd_modify, [event.pathname])

        def process_IN_CLOSE_WRITE(self, event):
            self.handler._queue_action(event, cmd_modify, [event.pathname])

        def process_IN_ATTRIB(self, event):
            self.handler._queue_action(event, cmd_modify, [event.pathname])

        def process_IN_MOVED_TO(self, event):
            try:
                if event.src_pathname:
                    logging.debug('Detected moved file from %s to %s', event.src_pathname, event.pathname)
                    self._handler.queue_action(event, cmd_move, [event.src_pathname, event.pathname], act_on_dirs=True)
                else:
                    logging.debug('Moved file to %s, but unknown source, will simply add new file', event.pathname)
                    self.handler._queue_action(event, cmd_add, [event.pathname], act_on_dirs=True)
            except AttributeError:
                # we don't even have the attribute in the event, so also add
                logging.debug('Moved file to %s, but unknown source, will simply add new file', event.pathname)
                self.handler._queue_action(event, cmd_add, [event.pathname], act_on_dirs=True)

class WindowsFileChangeHandlerAdapter(threading.Thread):
    def __init__(self, path, ignoreabsolutepaths, handler):
        threading.Thread.__init__(self)
        self.handler = handler
        self.ignoreabsolutepaths = ignoreabsolutepaths
        self.path = path

    # This is to mimic the event-type of inotify
    class MyEvent():
        def __init__(self, dir, pathname, action):
            self.dir = dir
            self.pathname = pathname
            self.maskname = [ "", "IN_CREATE", "IN_DELETE", "IN_MODIFY", "IN_DELETE", "IN_CREATE"][action]

    def run(self):
        import win32file, win32con

        FILE_LIST_DIRECTORY = 0x0001

        path_to_watch = self.path
        hDir = win32file.CreateFile (
          path_to_watch,
          FILE_LIST_DIRECTORY,
          win32con.FILE_SHARE_READ | win32con.FILE_SHARE_WRITE,
          None,
          win32con.OPEN_EXISTING,
          win32con.FILE_FLAG_BACKUP_SEMANTICS,
          None
        )

        while 1:
            results = win32file.ReadDirectoryChangesW (
                    hDir,
                    1024,
                    True,
                    win32con.FILE_NOTIFY_CHANGE_FILE_NAME |
                    win32con.FILE_NOTIFY_CHANGE_DIR_NAME |
                    win32con.FILE_NOTIFY_CHANGE_ATTRIBUTES |
                    win32con.FILE_NOTIFY_CHANGE_SIZE |
                    win32con.FILE_NOTIFY_CHANGE_LAST_WRITE |
                    win32con.FILE_NOTIFY_CHANGE_SECURITY,
                    None,
                    None
                    )
            for action, file in results:
                full_filename = os.path.join (path_to_watch, file)

                #check if this file is ignored:
                if True in [x in full_filename for x in self.ignoreabsolutepaths]:
                    continue

                event = self.MyEvent(os.path.isdir(file), file, action)
                if action == 1 or action == 5: #CREATE or MOVE_TO
                    self.handler._queue_action(event, cmd_add, [event.pathname])
                elif action == 2 or action == 4: #DELETE or MOVE_FROM
                    if os.path.exists(event.pathname):
                        logging.debug('Ignoring file delete event on %s, as it still exists - it was probably immediately re-created by the application', event.pathname)
                        continue
                    self.handler._queue_action(event, cmd_rm, [event.pathname])
                elif action == 3: #MODIFY:
                    self.handler._queue_action(event, cmd_modify, [event.pathname])


def initialize_win32notify(path, ignoreabsolutepaths, handler):
    adapter = WindowsFileChangeHandlerAdapter(path, ignoreabsolutepaths, handler)
    adapter.daemon = True
    adapter.start()

def signal_handler(signal, frame):
    logging.info('You pressed Ctrl+C, exiting gracefully!')
    if notifier:
        notifier.stop()
    if bot:
        bot.stop_serving()

    # also remove the pidfile after a clean shutdown
    if pidfile and os.path.exists(pidfile):
	os.remove(pidfile)
        
    sys.exit(0)

def initialize_inotify(ignoreabsolutepaths, path, ignorefilepatterns, readfrequency, handler):
    excl = pyinotify.ExcludeFilter(ignoreabsolutepaths)
    wm = pyinotify.WatchManager()
    # TODO: frequency doesn't work....
    notifier = pyinotify.ThreadedNotifier(wm, LinuxFileChangeHandlerAdapter(handler = handler), read_freq=readfrequency)
    #notifier = pyinotify.ThreadedNotifier(wm, handler)
    # coalescing events needs pyinotify >= 0.9, so make this optional
    try:
        notifier.coalesce_events()
    except AttributeError as e:
        logging.warning('Cannot coalesce events, pyinotify does not seem to support it (maybe too old): %s', e)
    mask = pyinotify.IN_DELETE | pyinotify.IN_CREATE | pyinotify.IN_CLOSE_WRITE | pyinotify.IN_ATTRIB | pyinotify.IN_MOVED_FROM | pyinotify.IN_MOVED_TO | pyinotify.IN_DONT_FOLLOW | pyinotify.IN_ONLYDIR
    try:
        logging.debug('Adding recursive, auto-adding watch for path %s with event mask %d', path, mask)
        wd = wm.add_watch(path, mask, rec=True, auto_add=True, quiet=False, exclude_filter=excl)
        if wd <= 0:
            logging.warning('Unable to add watch for path %s - this will not work', path)
    except pyinotify.WatchManagerError, e:
        logging.warning("pyinotify.WatchManagerError: %s, %s", e, e.wmd)

    logging.info('Start monitoring %s (type c^c to exit)', path)
    # TODO: daemonize
    # notifier.loop(daemonize=True, pid_file=pidfile, force_kill=True)
    notifier.start()


if __name__ == '__main__':
    logging.basicConfig(level=logging.DEBUG)
    
    # try to set up desktop notification, first for KDE4, then for Gnome
    # the signature is not correct, so rely on pynotify only at the moment
    #try:
	#import dbus
	#knotify = dbus.SessionBus().get_object("org.kde.knotify", "/Notify")
	#knotify.event("warning", "autosync application", [],
	    #'KDE4 notification initialized', 'Initialized KDE4 desktop notification via DBUS',
	    #[], [], 0, dbus_interface='org.kde.KNotify')
	#desktopnotifykde = True
    #except:
	#print 'KDE4 KNotify does not seem to run or dbus is not installed'
    try:
        import pynotify
        if pynotify.init('autosync application'):
            logging.info('pynotify initialized successfully, will use desktop notifications')
            desktopnotifygnome = True
        else:
            logging.warning('there was a problem initializing the pynotify module')
    except:
        logging.info('pynotify does not seem to be installed')

    config = ConfigParser.RawConfigParser()
    defaultcfgpath = os.path.expanduser('~/.autosync')
    if len(sys.argv) >= 2:
        config_locations = [sys.argv[1], defaultcfgpath]
    else:
        config_locations = [defaultcfgpath]
    read_configfiles = config.read(config_locations)
    if len(read_configfiles) == 0:
	logging.error('No config file specified or config file(s) %s could not be opened' % config_locations)
	sys.exit(10)

    pathstr = config_get('autosync', 'path')
    path = os.path.normpath(os.path.expanduser(pathstr))
    if os.path.isdir(path):
        logging.info('Watching path %s', path)
    else:
        logging.error('path %s (expanded from %s) does not exist', path, pathstr)
        sys.exit(100)
    
    # ensure that the script is not running twice with the same config file
    pidfile = config_get('autosync', 'pidfile', optional=True)
    if not pidfile:
	# default pidfile name if not specified in config
	pidfile = read_configfiles[0] + '.pid'
    pidfile = os.path.normpath(os.path.expanduser(pidfile))
    logging.debug('Checking/writing pidfile %s' % pidfile)
    # does the file already exist?
    if os.access(pidfile, os.F_OK):
	# check if a process with that PID is still running
	pidfd = open(pidfile)
	pidfd.seek(0)
        old_pid = pidfd.readline()
        # Now we check the PID from lock file matches to the current
        # process PID
        if os.path.exists("/proc/%s" % old_pid):
	    logging.error('DVCS-autosync already running with config file %s under PID %s, exiting now' % (read_configfiles[0], old_pid))
            sys.exit(9)
        else:
	    logging.warning('PID file %s already exists, but no process seems to be running, removing file now' % pidfile)
	    os.remove(pidfile)
    # if we get to here, process is not running and pidfile doesn't exist (anymore)
    cur_pid = str(os.getpid())
    pidfd = open(pidfile, 'w')
    pidfd.write(cur_pid)
    pidfd.close()
    
    ignorepaths = config_get('autosync', 'ignorepath')
    readfrequency = int(config_get('autosync', 'readfrequency'))
    coalesce_seconds = 2
    syncmethod = config_get('autosync', 'syncmethod')
    
    # in the upper pynotify try, the desktopnotify options are set, but can override here
    notifymethod = config_get('autosync', 'notifymethod', optional=True)
    if not notifymethod or notifymethod == 'desktop':
	xmppnotify = False
	logging.info('Using only desktop notification')
    elif notifymethod == 'xmpp':
	xmppnotify = True
	desktopnotifygnome = False
	desktopnotifykde = False
	logging.info('Using only XMPP notification')
    elif notifymethod == 'all':
	xmppnotify = True
	logging.info('Using all notification methods')
    elif notifymethod == 'none':
	xmppnotify = False
	desktopnotifygnome = False
	desktopnotifykde = False
	logging.info('Disabling all notification methods, will only log to console')
    else:
	logging.warning('Unknown notifymethod "%s" configured, will keep default (desktop)', notifymethod)
    
    pulllock = config_get('autosync', 'pulllock')
    if pulllock == 'conservative':
        conservative_pull_lock = True
    elif pulllock == 'optimized':
        conservative_pull_lock = False
        logging.error('Optimized pull strategy not fully implemented yet (event replay queue missing)')
        sys.exit(101)
    else:
        logging.error('Unknown pull lock strategy %s, please use either conservative or optimized', pulllock)
        sys.exit(100)    
    
    # Read required DVCS commands
    cmd_status = config_get('dvcs', 'statuscmd')
    cmd_startup = config_get('dvcs', 'startupcmd')
    cmd_commit = config_get('dvcs', 'commitcmd')
    cmd_push = config_get('dvcs', 'pushcmd')
    cmd_pull = config_get('dvcs', 'pullcmd')
    cmd_add = config_get('dvcs', 'addcmd')
    cmd_rm = config_get('dvcs', 'rmcmd')
    cmd_modify = config_get('dvcs', 'modifycmd')
    cmd_move = config_get('dvcs', 'movecmd')
    cmd_remoteurl = config_get('dvcs', 'remoteurlcmd')
    
    # TODO: this is currently git-specific, should be configurable
    ignorefile = os.path.join(path, '.gitignore')
    # load the patterns and match them internally with fnmatch
    if os.path.exists(ignorefile):
        f = open(ignorefile, 'r')
        ignorefilepatterns = [pat.strip() for pat in f.readlines()]
        f.close()
    else:
        ignorefilepatterns = []
    # (unfortunately, can't use pyinotify.ExcludeFilter, because this expects regexes (which .gitignore doesn't support))
    logging.info('Ignoring files matching any of the patterns %s', ' '.join(ignorefilepatterns))

    # but we can use the ignore filter with our own pathname excludes
    # However, need to prepend the watch path name, as the excludes need to be 
    # absolute path names.
    ignoreabsolutepaths = [os.path.normpath(path + os.sep + ignorepath) for ignorepath in ignorepaths.split()]
    logging.info('Adding list to inotify exclude filter: %s', ignoreabsolutepaths)

    signal.signal(signal.SIGINT, signal_handler)

<<<<<<< HEAD
    if syncmethod == 'xmpp':
	username = config_get('xmpp', 'username')
	password = config_get('xmpp', 'password')
	alsonotify = config_get('xmpp', 'alsonotify', optional=True)
	if xmppnotify and not alsonotify:
	    logger.warning('XMPP notification requested, but alsonotify option not configured, will not send XMPP notifications')

	hostname = os.uname()[1]
	res = 'AutosyncJabberBot on %s' % hostname
	try:
	    with warnings.catch_warnings():
		warnings.filterwarnings("ignore",category=DeprecationWarning)
		bot = AutosyncJabberBot(username, password, res=res, debug=False, ignoreownmsg=False)
		bot.start_serving()
	    bot.send(username, 'login %s' % res)
	    printmsg('Autosync Jabber login successful', 'Successfully logged into account %s' % username)
	except Exception as e:
	    logging.error("Exception %s: %s", type(e), e)
	    printmsg('Autosync Jabber login failed', 'Could not login to Jabber account %s. Will not announce pushes to other running autosync instances.' % username)
    elif syncmethod == 'autosync-server':
        logging.error('Alternative autosync-server sync method not fully implemented yet')
        sys.exit(101)
    elif syncmethod == 'none':
	logging.info('Synchronization method none configured, will not attempt to synchronize with any repository')
    else:
	printmsg('No synchronization method configured', 'No or unknown syncmethod configured, will not attempt to synchronize with any repository', level=logging.WARNING)
=======
    # try to set up desktop notification, first for KDE4, then for Gnome
    # the signature is not correct, so rely on pynotify only at the moment
    #try:
    #import dbus
    #knotify = dbus.SessionBus().get_object("org.kde.knotify", "/Notify")
    #knotify.event("warning", "autosync application", [],
        #'KDE4 notification initialized', 'Initialized KDE4 desktop notification via DBUS', 
        #[], [], 0, dbus_interface='org.kde.KNotify')
    #desktopnotifykde = True
    #except:
    #print 'KDE4 KNotify does not seem to run or dbus is not installed'
    
    try:
        import pynotify
        if pynotify.init('autosync application'):
            logging.info('pynotify initialized successfully, will use desktop notifications')
            desktopnotifygnome = True
        else:
            logging.warning('there was a problem initializing the pynotify module')
    except:
        logging.info('pynotify does not seem to be installed')

    username = config.get('xmpp', 'username')
    password = config.get('xmpp', 'password')
    try:
        alsonotify = config.get('xmpp', 'alsonotify')
    except:
        alsonotify = None

    if detected_os == "LINUX":
        hostname = os.uname()[1]
    elif detected_os == "WINDOWS":
        hostname = win32api.GetComputerName()
    else:
        hostname = "UNSUPPORTED_OS"

    res = 'AutosyncJabberBot on %s' % hostname
    try:
        with warnings.catch_warnings():
            warnings.filterwarnings("ignore",category=DeprecationWarning)
            bot = AutosyncJabberBot(username, password, res=res, debug=False, ignoreownmsg=False)
            bot.start_serving()
        bot.send(username, 'login %s' % res)
        if alsonotify:
            bot.send(alsonotify, 'Autosync logged in with XMPP id %s' % username)
        printmsg('Autosync Jabber login successful', 'Successfully logged into account %s' % username)
    except Exception as e:
        logging.error("Exception %s: %s", type(e), e)
        printmsg('Autosync Jabber login failed', 'Could not login to Jabber account %s. Will not announce pushes to other running autosync instances.' % username)
>>>>>>> 4b5efd4a

    printmsg('autosync starting', 'Initialization of local file notifications and Jabber login done, starting main loop')

    handler = FileChangeHandler(cwd=path, ignored=ignorefilepatterns)

    # this is a central lock for guarding repository operations
    lock = threading.RLock()

<<<<<<< HEAD
    logging.info('Start monitoring %s (type c^c to exit)', path)
    # TODO: daemonize
    # notifier.loop(daemonize=True, pid_file=pidfile, force_kill=True)
    notifier.start()
    logging.info('Executing startup synchronization')
=======
    if detected_os == "LINUX":
        initialize_inotify(ignoreabsolutepaths, path, ignorefilepatterns, readfrequency, handler)
    elif detected_os == "WINDOWS":
        initialize_win32notify(path, ignoreabsolutepaths, handler)
    else:
        pass #TODO

    logging.info('Executing startup synchronizaion')
>>>>>>> 4b5efd4a
    handler.protected_pull()
    if not conservative_pull_lock:
        # only need to run the startup command here when not using conservative pull locking - otherwise the protected_pull will already do it
        handler.startup()
    
    logging.info('----------------------------------------------------------------')

    while True:
        time.sleep(10)<|MERGE_RESOLUTION|>--- conflicted
+++ resolved
@@ -22,6 +22,7 @@
 __website__ = 'http://www.mayrhofer.eu.org/dvcs-autosync'
 __license__ = 'GPL v2 or v3'
 
+# Imports for various platforms and error handling concerning optional Python modules
 import warnings, sys, signal, os, time, subprocess, threading, fnmatch, ConfigParser, logging, threading
 
 try:
@@ -47,13 +48,14 @@
         return output
     subprocess.check_output = check_output
 
-
+# do not care about deprecation warnings right now, as they are only confusing for users
 with warnings.catch_warnings():
     warnings.filterwarnings("ignore",category=DeprecationWarning)
     # need to use a private instance of jabberbot for now...
     # TODO: remove when we no longer need this
     sys.path.insert(0, '/usr/share/dvcs-autosync')
     import jabberbot, xmpp
+
 
 botcmd = jabberbot.botcmd
 
@@ -86,11 +88,12 @@
             n.show()
         elif desktopnotifykde:
             knotify.event(kdelevels[level], 'kde', [], title, msg, [], [], 0, dbus_interface="org.kde.KNotify")
-            
-        if xmppnotify and bot and alsonotify:
-	    bot.send(alsonotify, '[%s]: %s' % (title, msg))
     except:
         pass
+
+    if xmppnotify and bot and alsonotify:
+	bot.send(alsonotify, '[%s]: %s' % (title, msg))
+
     logging.log(level, "NOTIFICATION: %s: %s" % (title, msg))
 
 
@@ -412,48 +415,6 @@
             self._exec_cmd(lastaction, parms)
             self._post_action_steps(curpath)
             
-
-<<<<<<< HEAD
-    def process_IN_DELETE(self, event):
-        # sanity check - don't remove file if it still exists in the file system!
-        if os.path.exists(event.pathname):
-            logging.debug('Ignoring file delete event on %s, as it still exists - it was probably immediately re-created by the application', event.pathname)
-            return
-
-        self._queue_action(event, cmd_rm, [event.pathname])
-
-    def process_IN_CREATE(self, event):
-        # sanity check - don't add file if it (no longer) exists in the file system!
-        if not os.path.exists(event.pathname):
-            logging.debug('Ignoring file create event on %s, as it (no longer) exists - it was probably created as a temporary file and immediately removed by the application', event.pathname)
-            return
-
-        self._queue_action(event, cmd_add, [event.pathname])
-
-    def process_IN_MODIFY(self, event):
-        self._queue_action(event, cmd_modify, [event.pathname])
-
-    def process_IN_CLOSE_WRITE(self, event):
-        self._queue_action(event, cmd_modify, [event.pathname])
-
-    def process_IN_ATTRIB(self, event):
-        self._queue_action(event, cmd_modify, [event.pathname])
-
-    def process_IN_MOVED_TO(self, event):
-        try:
-            if event.src_pathname:
-                logging.debug('Detected moved file from %s to %s', event.src_pathname, event.pathname)
-                self._queue_action(event, cmd_move, [event.src_pathname, event.pathname], act_on_dirs=True)
-            else:
-                logging.debug('Moved file to %s, but unknown source, will simply add new file', event.pathname)
-                self._queue_action(event, cmd_add, [event.pathname], act_on_dirs=True)
-        except AttributeError:
-            # we don't even have the attribute in the event, so also add
-            logging.debug('Moved file to %s, but unknown source, will simply add new file', event.pathname)
-            self._queue_action(event, cmd_add, [event.pathname], act_on_dirs=True)
-	    
-=======
->>>>>>> 4b5efd4a
     def timer_tick(self, counter):
         logging.debug('Tick %d / %d' % (counter, self._push_timer.maxtime))
 
@@ -503,22 +464,6 @@
             # sequence again
             self.startup()
 
-def config_get (section, option, optional=False):
-    ret = None
-    try:
-        ret = config.get(section, option)
-    except ConfigParser.NoSectionError:
-        if not optional:
-            printmsg ("Configuration error", "Could not load section %s from configuration at %s" % (section, config_locations), level=logging.ERROR)
-            sys.exit(2)
-    except ConfigParser.NoOptionError:
-        if not optional:
-            printmsg ("Configuration error", "Could not load option %s from section %s from configuration at %s" % (option, section, config_locations), level=logging.ERROR)
-            sys.exit(2)
-    except ConfigParser.ParsingError:
-        printmsg ("Configuration error", "Could not parse configuration at %s" % config_locations, level=logging.ERROR)
-        sys.exit(2)
-    return ret
 
 # The definition of this class has to be OS arbitrated because pyinotify can't be
 # imported under windows and inheriting from pyinotify.ProcessEvent needs it...
@@ -536,7 +481,12 @@
             self.handler._queue_action(event, cmd_rm, [event.pathname])
 
         def process_IN_CREATE(self, event):
-            self.handler._queue_action(event, cmd_add, [event.pathname])
+	    # sanity check - don't add file if it (no longer) exists in the file system!
+	    if not os.path.exists(event.pathname):
+		logging.debug('Ignoring file create event on %s, as it (no longer) exists - it was probably created as a temporary file and immediately removed by the application', event.pathname)
+		return
+
+	    self.handler._queue_action(event, cmd_add, [event.pathname])
 
         def process_IN_MODIFY(self, event):
             self.handler._queue_action(event, cmd_modify, [event.pathname])
@@ -560,86 +510,74 @@
                 logging.debug('Moved file to %s, but unknown source, will simply add new file', event.pathname)
                 self.handler._queue_action(event, cmd_add, [event.pathname], act_on_dirs=True)
 
-class WindowsFileChangeHandlerAdapter(threading.Thread):
-    def __init__(self, path, ignoreabsolutepaths, handler):
-        threading.Thread.__init__(self)
-        self.handler = handler
-        self.ignoreabsolutepaths = ignoreabsolutepaths
-        self.path = path
-
-    # This is to mimic the event-type of inotify
-    class MyEvent():
-        def __init__(self, dir, pathname, action):
-            self.dir = dir
-            self.pathname = pathname
-            self.maskname = [ "", "IN_CREATE", "IN_DELETE", "IN_MODIFY", "IN_DELETE", "IN_CREATE"][action]
-
-    def run(self):
-        import win32file, win32con
-
-        FILE_LIST_DIRECTORY = 0x0001
-
-        path_to_watch = self.path
-        hDir = win32file.CreateFile (
-          path_to_watch,
-          FILE_LIST_DIRECTORY,
-          win32con.FILE_SHARE_READ | win32con.FILE_SHARE_WRITE,
-          None,
-          win32con.OPEN_EXISTING,
-          win32con.FILE_FLAG_BACKUP_SEMANTICS,
-          None
-        )
-
-        while 1:
-            results = win32file.ReadDirectoryChangesW (
-                    hDir,
-                    1024,
-                    True,
-                    win32con.FILE_NOTIFY_CHANGE_FILE_NAME |
-                    win32con.FILE_NOTIFY_CHANGE_DIR_NAME |
-                    win32con.FILE_NOTIFY_CHANGE_ATTRIBUTES |
-                    win32con.FILE_NOTIFY_CHANGE_SIZE |
-                    win32con.FILE_NOTIFY_CHANGE_LAST_WRITE |
-                    win32con.FILE_NOTIFY_CHANGE_SECURITY,
-                    None,
-                    None
-                    )
-            for action, file in results:
-                full_filename = os.path.join (path_to_watch, file)
-
-                #check if this file is ignored:
-                if True in [x in full_filename for x in self.ignoreabsolutepaths]:
-                    continue
-
-                event = self.MyEvent(os.path.isdir(file), file, action)
-                if action == 1 or action == 5: #CREATE or MOVE_TO
-                    self.handler._queue_action(event, cmd_add, [event.pathname])
-                elif action == 2 or action == 4: #DELETE or MOVE_FROM
-                    if os.path.exists(event.pathname):
-                        logging.debug('Ignoring file delete event on %s, as it still exists - it was probably immediately re-created by the application', event.pathname)
-                        continue
-                    self.handler._queue_action(event, cmd_rm, [event.pathname])
-                elif action == 3: #MODIFY:
-                    self.handler._queue_action(event, cmd_modify, [event.pathname])
+if detected_os == "WINDOWS":
+    class WindowsFileChangeHandlerAdapter(threading.Thread):
+	def __init__(self, path, ignoreabsolutepaths, handler):
+	    threading.Thread.__init__(self)
+	    self.handler = handler
+	    self.ignoreabsolutepaths = ignoreabsolutepaths
+	    self.path = path
+
+	# This is to mimic the event-type of inotify
+	class MyEvent():
+	    def __init__(self, dir, pathname, action):
+		self.dir = dir
+		self.pathname = pathname
+		self.maskname = [ "", "IN_CREATE", "IN_DELETE", "IN_MODIFY", "IN_DELETE", "IN_CREATE"][action]
+
+	def run(self):
+	    import win32file, win32con
+
+	    FILE_LIST_DIRECTORY = 0x0001
+
+	    path_to_watch = self.path
+	    hDir = win32file.CreateFile (
+	      path_to_watch,
+	      FILE_LIST_DIRECTORY,
+	      win32con.FILE_SHARE_READ | win32con.FILE_SHARE_WRITE,
+	      None,
+	      win32con.OPEN_EXISTING,
+	      win32con.FILE_FLAG_BACKUP_SEMANTICS,
+	      None
+	    )
+
+	    while 1:
+		results = win32file.ReadDirectoryChangesW (
+			hDir,
+			1024,
+			True,
+			win32con.FILE_NOTIFY_CHANGE_FILE_NAME |
+			win32con.FILE_NOTIFY_CHANGE_DIR_NAME |
+			win32con.FILE_NOTIFY_CHANGE_ATTRIBUTES |
+			win32con.FILE_NOTIFY_CHANGE_SIZE |
+			win32con.FILE_NOTIFY_CHANGE_LAST_WRITE |
+			win32con.FILE_NOTIFY_CHANGE_SECURITY,
+			None,
+			None
+			)
+		for action, file in results:
+		    full_filename = os.path.join (path_to_watch, file)
+
+		    #check if this file is ignored:
+		    if True in [x in full_filename for x in self.ignoreabsolutepaths]:
+			continue
+
+		    event = self.MyEvent(os.path.isdir(file), file, action)
+		    if action == 1 or action == 5: #CREATE or MOVE_TO
+			self.handler._queue_action(event, cmd_add, [event.pathname])
+		    elif action == 2 or action == 4: #DELETE or MOVE_FROM
+			if os.path.exists(event.pathname):
+			    logging.debug('Ignoring file delete event on %s, as it still exists - it was probably immediately re-created by the application', event.pathname)
+			    continue
+			self.handler._queue_action(event, cmd_rm, [event.pathname])
+		    elif action == 3: #MODIFY:
+			self.handler._queue_action(event, cmd_modify, [event.pathname])
 
 
 def initialize_win32notify(path, ignoreabsolutepaths, handler):
     adapter = WindowsFileChangeHandlerAdapter(path, ignoreabsolutepaths, handler)
     adapter.daemon = True
     adapter.start()
-
-def signal_handler(signal, frame):
-    logging.info('You pressed Ctrl+C, exiting gracefully!')
-    if notifier:
-        notifier.stop()
-    if bot:
-        bot.stop_serving()
-
-    # also remove the pidfile after a clean shutdown
-    if pidfile and os.path.exists(pidfile):
-	os.remove(pidfile)
-        
-    sys.exit(0)
 
 def initialize_inotify(ignoreabsolutepaths, path, ignorefilepatterns, readfrequency, handler):
     excl = pyinotify.ExcludeFilter(ignoreabsolutepaths)
@@ -665,6 +603,38 @@
     # TODO: daemonize
     # notifier.loop(daemonize=True, pid_file=pidfile, force_kill=True)
     notifier.start()
+
+
+def signal_handler(signal, frame):
+    logging.info('You pressed Ctrl+C, exiting gracefully!')
+    if notifier:
+        notifier.stop()
+    if bot:
+        bot.stop_serving()
+
+    # also remove the pidfile after a clean shutdown
+    if pidfile and os.path.exists(pidfile):
+	os.remove(pidfile)
+        
+    sys.exit(0)
+
+
+def config_get (section, option, optional=False):
+    ret = None
+    try:
+        ret = config.get(section, option)
+    except ConfigParser.NoSectionError:
+        if not optional:
+            printmsg ("Configuration error", "Could not load section %s from configuration at %s" % (section, config_locations), level=logging.ERROR)
+            sys.exit(2)
+    except ConfigParser.NoOptionError:
+        if not optional:
+            printmsg ("Configuration error", "Could not load option %s from section %s from configuration at %s" % (option, section, config_locations), level=logging.ERROR)
+            sys.exit(2)
+    except ConfigParser.ParsingError:
+        printmsg ("Configuration error", "Could not parse configuration at %s" % config_locations, level=logging.ERROR)
+        sys.exit(2)
+    return ret
 
 
 if __name__ == '__main__':
@@ -806,7 +776,6 @@
 
     signal.signal(signal.SIGINT, signal_handler)
 
-<<<<<<< HEAD
     if syncmethod == 'xmpp':
 	username = config_get('xmpp', 'username')
 	password = config_get('xmpp', 'password')
@@ -814,7 +783,13 @@
 	if xmppnotify and not alsonotify:
 	    logger.warning('XMPP notification requested, but alsonotify option not configured, will not send XMPP notifications')
 
-	hostname = os.uname()[1]
+	if detected_os == "LINUX":
+	    hostname = os.uname()[1]
+	elif detected_os == "WINDOWS":
+	    hostname = win32api.GetComputerName()
+	else:
+	    hostname = "UNSUPPORTED_OS"
+	
 	res = 'AutosyncJabberBot on %s' % hostname
 	try:
 	    with warnings.catch_warnings():
@@ -833,57 +808,7 @@
 	logging.info('Synchronization method none configured, will not attempt to synchronize with any repository')
     else:
 	printmsg('No synchronization method configured', 'No or unknown syncmethod configured, will not attempt to synchronize with any repository', level=logging.WARNING)
-=======
-    # try to set up desktop notification, first for KDE4, then for Gnome
-    # the signature is not correct, so rely on pynotify only at the moment
-    #try:
-    #import dbus
-    #knotify = dbus.SessionBus().get_object("org.kde.knotify", "/Notify")
-    #knotify.event("warning", "autosync application", [],
-        #'KDE4 notification initialized', 'Initialized KDE4 desktop notification via DBUS', 
-        #[], [], 0, dbus_interface='org.kde.KNotify')
-    #desktopnotifykde = True
-    #except:
-    #print 'KDE4 KNotify does not seem to run or dbus is not installed'
-    
-    try:
-        import pynotify
-        if pynotify.init('autosync application'):
-            logging.info('pynotify initialized successfully, will use desktop notifications')
-            desktopnotifygnome = True
-        else:
-            logging.warning('there was a problem initializing the pynotify module')
-    except:
-        logging.info('pynotify does not seem to be installed')
-
-    username = config.get('xmpp', 'username')
-    password = config.get('xmpp', 'password')
-    try:
-        alsonotify = config.get('xmpp', 'alsonotify')
-    except:
-        alsonotify = None
-
-    if detected_os == "LINUX":
-        hostname = os.uname()[1]
-    elif detected_os == "WINDOWS":
-        hostname = win32api.GetComputerName()
-    else:
-        hostname = "UNSUPPORTED_OS"
-
-    res = 'AutosyncJabberBot on %s' % hostname
-    try:
-        with warnings.catch_warnings():
-            warnings.filterwarnings("ignore",category=DeprecationWarning)
-            bot = AutosyncJabberBot(username, password, res=res, debug=False, ignoreownmsg=False)
-            bot.start_serving()
-        bot.send(username, 'login %s' % res)
-        if alsonotify:
-            bot.send(alsonotify, 'Autosync logged in with XMPP id %s' % username)
-        printmsg('Autosync Jabber login successful', 'Successfully logged into account %s' % username)
-    except Exception as e:
-        logging.error("Exception %s: %s", type(e), e)
-        printmsg('Autosync Jabber login failed', 'Could not login to Jabber account %s. Will not announce pushes to other running autosync instances.' % username)
->>>>>>> 4b5efd4a
+
 
     printmsg('autosync starting', 'Initialization of local file notifications and Jabber login done, starting main loop')
 
@@ -892,13 +817,6 @@
     # this is a central lock for guarding repository operations
     lock = threading.RLock()
 
-<<<<<<< HEAD
-    logging.info('Start monitoring %s (type c^c to exit)', path)
-    # TODO: daemonize
-    # notifier.loop(daemonize=True, pid_file=pidfile, force_kill=True)
-    notifier.start()
-    logging.info('Executing startup synchronization')
-=======
     if detected_os == "LINUX":
         initialize_inotify(ignoreabsolutepaths, path, ignorefilepatterns, readfrequency, handler)
     elif detected_os == "WINDOWS":
@@ -907,7 +825,6 @@
         pass #TODO
 
     logging.info('Executing startup synchronizaion')
->>>>>>> 4b5efd4a
     handler.protected_pull()
     if not conservative_pull_lock:
         # only need to run the startup command here when not using conservative pull locking - otherwise the protected_pull will already do it
