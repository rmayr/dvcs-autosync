--- conflicted
+++ resolved
@@ -67,13 +67,7 @@
 bot = None
 hostname = None
 username = None
-<<<<<<< HEAD
-pidfile = None
-
 desktop_notifier = None
-=======
-desktop_notifiers = []
->>>>>>> e2977713
 
 def printmsg(title, msg, level=logging.INFO):
     try:
@@ -426,13 +420,8 @@
 
 
 if __name__ == '__main__':
-<<<<<<< HEAD
-=======
-    logging.basicConfig(level=logging.DEBUG, format='%(asctime)s:%(levelname)s:%(name)s:%(message)s')
-    
     autosync = Autosync()
 
->>>>>>> e2977713
     config = ConfigParser.RawConfigParser()
     defaultcfgpath = os.path.expanduser('~/.autosync')
     if len(sys.argv) >= 2:
